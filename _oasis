OASISFormat: 0.4
Name:        zipperposition
<<<<<<< HEAD
Version:     0.4.1
=======
Version:     dev
>>>>>>> c6aad1db
Homepage:    https://github.com/c-cube/zipperposition
Authors:     Simon Cruanes
License:     BSD-3-clause
LicenseFile: LICENSE
Plugins:     META (0.3), DevFiles (0.3)
OCamlVersion: >= 4.00.1
BuildTools: ocamlbuild
FilesAB: src/const.ml.ab
AlphaFeatures: compiled_setup_ml

Synopsis:  Superposition theorem prover, for first order logic with equality.
Description:
    Zipperposition is an experimental theorem prover based on
    superposition. It aims at being flexible and extensible while retaining
    decent performance (using indexing, for instance).

Flag "meta"
  Description:  Enable plugin for the meta-prover
  Default:      false

Flag "depqbf"
  Description:  Use depqbf solver
  Default:      false

Flag "quantor"
  Description:  Use quantor solver
  Default:      false

Library "libzipperposition"
  Path:             src/
  Pack:             true
  Modules:          ClauseQueue, Clause, Const, Extensions,
                    Literal, Literals, CompactClause, Ctx, Proof, ProofState,
                    Saturate, Selection, PFormula, Theories, AC,
                    PEnv, Params, Env, Monome, ArithLit, Signals, Multisets,
                    Ctx_intf, Clause_intf, Env_intf, ProofState_intf,
                    BBox, BBox_intf, ClauseContext,
                    BoolSolver, BoolSolver_intf, Induction_helpers,
                    calculi/Avatar, calculi/Induction, calculi/Induction_simple,
                    calculi/Superposition, calculi/Chaining,
                    calculi/EnumTypes, calculi/ArithInt, calculi/Heuristics
  InternalModules:  lib/LazyGraph, lib/SmallSet,
                    lib/UnionFind, lib/Choice, lib/Mixtbl, lib/Signal,
                    msat/Zipperposition_msat
                    # , quantor/Zipperposition_quantor  # TODO make plugins
                    # , depqbf/Zipperposition_depqbf
  BuildDepends:     containers, containers.advanced, sequence, gen, unix,
                    zarith, containers.io, logtk, dynlink, qbf, msat,
                    ppx_deriving.std
                    #qbf.quantor, qbf.depqbf # TODO fix

Library "libzipperposition_meta"
  Path:             src/meta/
  Pack:             false
  Modules:          MetaProverState
  FindlibName:      meta
  FindlibParent:    libzipperposition
  Build$:           flag(meta)
  Install$:         flag(meta)
  BuildDepends:     libzipperposition,logtk,logtk.meta

# TODO dynamic loading?
Library "libzipperposition_quantor"
  Path:             src/quantor/
  Modules:          Zipperposition_quantor
  BuildDepends:     libzipperposition, qbf, qbf.quantor
  FindlibParent:    libzipperposition
  FindlibName:      quantor
  Build$:           flag(quantor)
  Install$:         flag(quantor)

# TODO dynamic loading?
Library "libzipperposition_depqbf"
  Path:             src/depqbf
  Modules:          Zipperposition_depqbf
  BuildDepends:     libzipperposition, qbf, qbf.depqbf
  FindlibParent:    libzipperposition
  FindlibName:      depqbf
  Build$:           flag(depqbf)
  Install$:         flag(depqbf)

# main executable for the prover
Executable zipperposition
  Path:             src/
  Install:          true
  CompiledObject:   native
  MainIs:           zipperposition.ml
  BuildDepends:     containers, sequence, unix, logtk, logtk.parsers, dynlink,
                    libzipperposition

Document libzipperposition
  Title:                Documentation for Zipperposition
  Type:                 ocamlbuild (0.3)
  BuildTools+:          ocamldoc
  Install$:             true
  XOCamlbuildPath:      .
  XOCamlbuildLibraries: libzipperposition

Test all
  Command:      $run_tests
  TestTools:    run_tests
  Run$:         flag(tests)

Executable run_tests
  Path:             tests/
  Install:          false
  CompiledObject:   native
  MainIs:           run_tests.ml
  Build$:           flag(tests)
  BuildDepends:     containers, logtk, logtk.parsers, logtk.arbitrary,
                    libzipperposition, qcheck

SourceRepository head
  Type: git
  Location: https://github.com/c-cube/zipperposition
  Browser: https://github.com/c-cube/zipperposition/tree/master/src<|MERGE_RESOLUTION|>--- conflicted
+++ resolved
@@ -1,10 +1,6 @@
 OASISFormat: 0.4
 Name:        zipperposition
-<<<<<<< HEAD
-Version:     0.4.1
-=======
-Version:     dev
->>>>>>> c6aad1db
+Version:     0.5
 Homepage:    https://github.com/c-cube/zipperposition
 Authors:     Simon Cruanes
 License:     BSD-3-clause
