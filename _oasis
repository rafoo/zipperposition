OASISFormat: 0.3
Name:        zipperposition
Version:     0.4-arith-dev
Homepage:    https://github.com/c-cube/zipperposition
Authors:     Simon Cruanes
License:     BSD3
LicenseFile: LICENSE
Plugins:     META (0.3)
OCamlVersion: >= 4.00.1
BuildTools:  ocamlbuild
FilesAB: src/const.ml.ab

Synopsis:  Superposition theorem prover, for first order logic with equality.
Description:
    Zipperposition is an experimental theorem prover based on
    superposition. It aims at being flexible and extensible while retaining
    decent performance (using indexing, for instance).

Flag "meta"
  Description:  Enable plugin for the meta-prover
  Default:      false

Library "libzipperposition"
  Path:             src/
  Pack:             true
  Modules:          ClauseQueue, Clause, Const, Extensions,
                    Literal, Literals, CompactClause, Ctx, Proof, ProofState,
                    Saturate, Selection, PFormula, Theories, AC,
                    PEnv, Params, Env, Monome, ArithLit, Signals, Multisets,
<<<<<<< HEAD
                    calculi/Superposition, calculi/Chaining, calculi/ArithInt
=======
                    calculi/Superposition, calculi/Chaining, calculi/EnumTypes
>>>>>>> 17a8e3f9
  InternalModules:  lib/LazyGraph, lib/Leftistheap,
                    lib/Vector, lib/Sequence, lib/SmallSet,
                    lib/UnionFind, lib/Choice, lib/Mixtbl, lib/Signal
  BuildDepends:     unix,zarith,logtk,dynlink

Library "libzipperposition_meta"
  Path:             src/meta/
  Pack:             false
  Modules:          MetaProverState
  FindlibName:      meta
  FindlibParent:    libzipperposition
  Build$:           flag(meta)
  Install$:         flag(meta)
  BuildDepends:     libzipperposition,logtk,logtk.meta


# main executable for the prover
Executable zipperposition
  Path: src/
  Install: true
  CompiledObject: native
  MainIs: zipperposition.ml
  BuildDepends: unix,num,logtk,logtk.meta,dynlink,libzipperposition
  DataFiles: builtin.theory

Document zipperposition
  Title:                Documentation for Zipperposition
  Type:                 ocamlbuild (0.3)
  BuildTools+:          ocamldoc
  Install$:             true
  XOCamlbuildPath:      .
  XOCamlbuildLibraries: libzipperposition

Test all
  Command: $run_tests
  TestTools: run_tests
  Run$: flag(tests)

Executable run_tests
  Path: tests/
  Install: false
  CompiledObject: native
  MainIs: run_tests.ml
  Build$: flag(tests)
  BuildDepends: logtk, logtk.meta, logtk.arbitrary,
                libzipperposition, libzipperposition.arbitrary, qcheck

SourceRepository head
  Type: git
  Location: https://github.com/c-cube/zipperposition
  Browser: https://github.com/c-cube/zipperposition/tree/master/src<|MERGE_RESOLUTION|>--- conflicted
+++ resolved
@@ -27,11 +27,8 @@
                     Literal, Literals, CompactClause, Ctx, Proof, ProofState,
                     Saturate, Selection, PFormula, Theories, AC,
                     PEnv, Params, Env, Monome, ArithLit, Signals, Multisets,
-<<<<<<< HEAD
-                    calculi/Superposition, calculi/Chaining, calculi/ArithInt
-=======
-                    calculi/Superposition, calculi/Chaining, calculi/EnumTypes
->>>>>>> 17a8e3f9
+                    calculi/Superposition, calculi/Chaining, calculi/EnumTypes,
+                    calculi/ArithInt
   InternalModules:  lib/LazyGraph, lib/Leftistheap,
                     lib/Vector, lib/Sequence, lib/SmallSet,
                     lib/UnionFind, lib/Choice, lib/Mixtbl, lib/Signal
