--- conflicted
+++ resolved
@@ -55,16 +55,12 @@
         else search dir'
   in
   if Filename.is_relative name
-<<<<<<< HEAD
     then try
       search dir  (* search by relative path, in parent dirs *)
     with (Failure _) as e ->
       (try let dir' = Sys.getenv "TPTP" in
         search dir'
       with Not_found -> raise e)
-=======
-    then search dir  (* search by relative path, in parent dirs *)
->>>>>>> 2aefb214
     else if file_exists name
       then name  (* found *)
       else failwith ("unable to find file " ^ name)
@@ -120,16 +116,14 @@
 let print_json_stats ~env =
   let open Sequence.Infix in
   let encode_hashcons (x1,x2,x3,x4,x5,x6) =
-<<<<<<< HEAD
     Utils.sprintf "[%d, %d, %d, %d, %d, %d]" x1 x2 x3 x4 x5 x6 in
-  let theories = match meta with
+  let theories = match (Env.get_meta ~env) with
     | None -> "[]"
     | Some meta ->
       let seq = Meta.Prover.theories meta in
       Utils.sprintf "@[<h>[%a]@]" (Sequence.pp_seq Meta.Prover.pp_theory) seq
   in
-  let experts = match meta with None -> 0
-    | Some meta -> Sequence.length (Meta.Prover.experts meta) in
+  let experts = Experts.Set.size (Env.get_experts ~env) in
   let o = Utils.sprintf
     "@[<h>{ \"terms\": %s, \"clauses\": %s, \"theories\": %s, \"experts\":%d }@]"
     (encode_hashcons (T.stats ())) (encode_hashcons (C.stats ())) theories experts
@@ -142,23 +136,6 @@
   match result with
   | Sat.Unsat c -> Proof.pp_dot_file ?name filename c.hcproof
   | _ -> Utils.debug 1 "%% no empty clause; do not print state"
-=======
-    Json.List [Json.Int x1; Json.Int x2; Json.Int x3; Json.Int x4; Json.Int x5; Json.Int x6] in
-  let theories = match (Env.get_meta ~env) with None -> []
-    | Some meta -> Meta.Prover.theories meta
-      |> Sequence.map (fun th -> Utils.sprintf "%a" Meta.Prover.pp_theory th)
-      |> Sequence.map (fun x -> Json.String x) |> Sequence.to_list in
-  let experts = Experts.Set.size (Env.get_experts ~env) in
-  let o =
-    Json.Assoc [
-      "terms", encode_hashcons (T.stats ());
-      "clauses", encode_hashcons (C.stats ());
-      "theories", Json.List theories;
-      "experts", Json.Int experts;
-    ]
-  in
-  Utils.debug 0 "%% json_stats: %s" (Json.string_of o)
->>>>>>> 2aefb214
 
 (** setup an alarm for abrupt stop *)
 let setup_alarm timeout =
@@ -172,12 +149,8 @@
   Unix.alarm (max 1 (int_of_float timeout))
 
 let print_version ~params =
-<<<<<<< HEAD
-  if params.param_version then (Format.printf "%% zipperposition v%s@." Const.version; exit 0)
-=======
   if params.param_version
     then (Format.printf "%% zipperposition v%s@." Const.version; exit 0)
->>>>>>> 2aefb214
 
 let setup_calculus ~env =
   match (Env.get_params ~env).param_calculus with
@@ -271,13 +244,7 @@
     try Utils.with_lock_file file
     (fun () ->
       let kb = try Meta.KB.restore ~file kb
-<<<<<<< HEAD
                with Unix.Unix_error _ -> Meta.KB.empty in
-=======
-               with Json.Json_error _
-               | Json.Type_error _
-               | Unix.Unix_error _ -> Meta.KB.empty in
->>>>>>> 2aefb214
       (* load required files *)
       let kb = List.fold_left parse_theory_file kb params.param_kb_load in
       (* save new KB *)
@@ -454,47 +421,15 @@
   Format.printf "%% final precedence: %a@." pp_precedence
     env.Env.ctx.ctx_ord.ord_precedence.prec_snapshot;
   (* print some statistics *)
-<<<<<<< HEAD
-  print_stats state;
-  print_json_stats state meta;
-  Format.printf "%% final precedence: %a@." pp_precedence ord#precedence#snapshot;
-  print_dots state;
-  (match params.param_dot_file with (* print state *)
-  | None -> ()
-  | Some dot_f -> print_state ~name:("\""^f^"\"") dot_f (state, result));
-  (* print theories *)
-  (match meta with None -> ()
-    | Some meta ->
-      Utils.debug 0 "%% @[<h>meta-prover results (%d):@ %a@]"
-        (Sequence.length (Meta.Prover.results meta))
-        Meta.Prover.pp_results (Meta.Prover.results meta);
-      Format.printf "%% datalog contains %d clauses@."
-        (Meta.KB.Logic.db_size (Meta.Prover.db meta)));
-  Utils.debug 0 "%% @[<h>experts: %a@]" Experts.Set.pp state#experts;
-  match result with
-  | Sat.Unknown | Sat.Timeout -> Printf.printf "%% SZS status ResourceOut\n"
-  | Sat.Error s -> Printf.printf "%% error occurred: %s\n" s
-  | Sat.Sat ->
-      (if !Const.incompleteness
-        then Printf.printf "%% SZS status GaveUp\n"
-        else Printf.printf "%% SZS status CounterSatisfiable\n");
-      Utils.debug 1 "%% saturated set: @[<v>%a@]@." C.pp_set state#active_set#clauses
-  | Sat.Unsat c -> begin
-      (* print status then proof *)
-      Printf.printf "# SZS status Theorem\n";
-      Format.printf ("@.# SZS output start Refutation@.@[<v>%a@]@." ^^
-                          "# SZS output end Refutation@.")
-                    (Proof.pp_proof params.param_proof) c.hcproof;
-    end
-=======
   print_stats ~env;
   print_json_stats ~env;
+  Format.printf "%% final precedence: %a@."
+    pp_precedence env.Env.ctx.ctx_ord.ord_precedence.prec_snapshot;
   print_dots ~env result;
   print_meta ~env;
   Utils.debug 0 "%% @[<h>experts: %a@]" Experts.Set.pp (Env.get_experts ~env);
   print_szs_result ~env result;
   ()
->>>>>>> 2aefb214
 
 (** Print the content of the KB, and exit *)
 let print_kb ~kb =
@@ -509,11 +444,7 @@
       Unix.unlink file);
   exit 0
 
-<<<<<<< HEAD
 let print_kb_where params = 
-=======
-let print_kb_where params =
->>>>>>> 2aefb214
   Format.printf "%% KB located at %s@." params.param_kb;
   exit 0
 
