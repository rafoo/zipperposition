
(*
Zipperposition: a functional superposition prover for prototyping
Copyright (c) 2013, Simon Cruanes
All rights reserved.

Redistribution and use in source and binary forms, with or without
modification, are permitted provided that the following conditions are met:

Redistributions of source code must retain the above copyright notice, this
list of conditions and the following disclaimer.  Redistributions in binary
form must reproduce the above copyright notice, this list of conditions and the
following disclaimer in the documentation and/or other materials provided with
the distribution.

THIS SOFTWARE IS PROVIDED BY THE COPYRIGHT HOLDERS AND CONTRIBUTORS "AS IS" AND
ANY EXPRESS OR IMPLIED WARRANTIES, INCLUDING, BUT NOT LIMITED TO, THE IMPLIED
WARRANTIES OF MERCHANTABILITY AND FITNESS FOR A PARTICULAR PURPOSE ARE
DISCLAIMED. IN NO EVENT SHALL THE COPYRIGHT HOLDER OR CONTRIBUTORS BE LIABLE
FOR ANY DIRECT, INDIRECT, INCIDENTAL, SPECIAL, EXEMPLARY, OR CONSEQUENTIAL
DAMAGES (INCLUDING, BUT NOT LIMITED TO, PROCUREMENT OF SUBSTITUTE GOODS OR
SERVICES; LOSS OF USE, DATA, OR PROFITS; OR BUSINESS INTERRUPTION) HOWEVER
CAUSED AND ON ANY THEORY OF LIABILITY, WHETHER IN CONTRACT, STRICT LIABILITY,
OR TORT (INCLUDING NEGLIGENCE OR OTHERWISE) ARISING IN ANY WAY OUT OF THE USE
OF THIS SOFTWARE, EVEN IF ADVISED OF THE POSSIBILITY OF SUCH DAMAGE.
*)

(** {1 Main file for the prover} *)

open Logtk
open Logtk_parsers
open Params

module T = FOTerm
module PF = PFormula
module O = Ordering
module Lit = Literal
module S = Substs

(* load some other modules, but they might not be registered *)
module Import = struct
  open! Chaining
<<<<<<< HEAD
  open! SetChaining
=======
  open! EnumTypes
>>>>>>> a21c0e28
end

(** setup an alarm for abrupt stop *)
let setup_alarm timeout =
  let handler s =
    begin
      Printf.printf "%% SZS Status ResourceOut\n";
      Unix.kill (Unix.getpid ()) Sys.sigterm
    end
  in
  ignore (Sys.signal Sys.sigalrm (Sys.Signal_handle handler));
  Unix.alarm (max 1 (int_of_float timeout))

let print_version ~params =
  if params.param_version
    then (Printf.printf "%% zipperposition v%s\n" Const.version; exit 0)

(* load default extensions *)
let () =
  Extensions.register Superposition.extension;
  Extensions.register AC.extension;
  Extensions.register Heuristics.extension;
  ()

let setup_penv ~penv () =
  Extensions.extensions ()
    |> List.iter (Extensions.apply_penv ~penv);
  if (PEnv.get_params ~penv).param_expand_def then
    PEnv.add_operation ~penv ~prio:1 PEnv.expand_def;
  (* use "invfreq" *)
  PEnv.add_constr_rule ~penv
    (fun set ->
      let symbols = PF.Set.to_seq set
        |> Sequence.map PF.form
        |> Sequence.flatMap Formula.FO.Seq.symbols
      in
      Precedence.Constr.invfreq symbols
    );
  (* be sure to get a total order on symbols *)
  PEnv.add_constr ~penv Precedence.Constr.alpha;
  ()

let setup_env ~env =
  Extensions.extensions ()
    |> List.iter (Extensions.apply_env ~env);
  ()

(** Load plugins *)
let load_plugins ~params =
  List.iter
    (fun filename ->
      let n = String.length filename in
      let filename =  (* plugin name, or file? *)
        if n > 4 && String.sub filename (n-5) 5 = ".cmxs"
          then filename
        else
          let local_filename = Util.sprintf "plugins/std/ext_%s.cmxs" filename in
          try
            ignore (Unix.stat local_filename);
            local_filename
          with Unix.Unix_error _ ->
            let home_filename = Util.sprintf "plugins/ext_%s.cmxs" filename in
            Filename.concat Const.home home_filename
      in
      match Extensions.dyn_load filename with
      | Extensions.Ext_failure msg -> () (* Could not load plugin *)
      | Extensions.Ext_success ext ->
        Util.debug 0 "loaded extension %s" ext.Extensions.name;
        ()
    ) params.param_plugins;
  Extensions.extensions ()

(** What we get after preprocessing *)
module type POST_PREPROCESS = sig
  val signature : Signature.t
  val ord : Ordering.t
  val select : Selection.t
end

module MakeNew(X : sig
  module Env : Env.S
  val params : Params.t
end) = struct
  module Ctx = X.Env.Ctx
  module Env = X.Env
  module C = Env.C
  module Sat = Saturate.Make(Env)

  let params = X.params

  let has_conjecture = ref false

  (** print stats *)
  let print_stats () =
    Signal.send Signals.on_print_stats ();
    let print_hashcons_stats what (sz, num, sum_length, small, median, big) =
      Util.debug 1 ("hashcons stats for %s: size %d, num %d, sum length %d, "
                  ^^ "buckets: small %d, median %d, big %d")
        what sz num sum_length small median big
    and print_state_stats (num_active, num_passive, num_simpl) =
      Util.debug 1 "proof state stats:";
      Util.debug 1 "stat:  active clauses          %d" num_active;
      Util.debug 1 "stat:  passive clauses         %d" num_passive;
      Util.debug 1 "stat:  simplification clauses  %d" num_simpl
    and print_gc () =
      let stats = Gc.stat () in
      Util.debug 1 ("GC: minor words %.0f; major_words: %.0f; max_heap: %d; "
                  ^^ "minor collections %d; major collections %d")
        stats.Gc.minor_words stats.Gc.major_words stats.Gc.top_heap_words
        stats.Gc.minor_collections stats.Gc.major_collections
    in
    print_gc ();
    print_hashcons_stats "terms" (ScopedTerm.hashcons_stats ());
    print_hashcons_stats "clauses" (C.CHashcons.stats ());
    print_state_stats (Env.stats ());
    if Util.get_debug () > 0
      then Util.print_global_stats ()
      else ();
    ()

  let print_json_stats ~env =
    let encode_hashcons (x1,x2,x3,x4,x5,x6) =
      Util.sprintf "[%d, %d, %d, %d, %d, %d]" x1 x2 x3 x4 x5 x6 in
    (*
    let theories = match (Env.get_meta ~env) with
      | None -> "[]"
      | Some meta ->
        let seq = MetaProverState.theories meta in
        Util.sprintf "[%a]" (Util.pp_seq MetaProverState.pp_theory) seq
    in
    *)
    let o = Util.sprintf
      "{ \"terms\": %s, \"clauses\": %s }"
      (encode_hashcons (ScopedTerm.hashcons_stats ()))
      (encode_hashcons (C.CHashcons.stats ()))
    in
    Util.debug 1 "json_stats: %s" o

  (** print the final state to given file in DOT, with
      clauses in result if needed *)
  let print_state ?name filename (state, result) =
    match result with
    | Saturate.Unsat proof ->
      Proof.pp_dot_file ?name filename proof
    | _ -> Util.debug 1 "no empty clause; do not print state"

  (* TODO
  (** Make an optional meta-prover and parse its KB *)
  let mk_meta ~params =
    if params.param_theories then begin
      (* create meta *)
      let meta = MetaProverState.create () in
      (* handle KB *)
      begin match MetaProverState.parse_kb_file meta params.param_kb with
      | Monad.Err.Ok () -> ()
      | Monad.Err.Error msg -> Util.debug 0 "error: %s" msg
      end;
      (* read some theory files *)
      List.iter
        (fun file ->
          match MetaProverState.parse_theory_file meta file with
          | Monad.Err.Ok () -> ()
          | Monad.Err.Error msg -> Util.debug 0 "%s" msg)
        params.param_kb_load;
      Some meta
    end else
      None
  *)

  (* pre-saturation *)
  let presaturate_clauses clauses =
    Util.debug 1 "presaturate initial clauses";
    Env.add_passive clauses;
    let result, num = Sat.presaturate () in
    Util.debug 1 "initial presaturation in %d steps" num;
    (* pre-saturated set of clauses *)
    let clauses = Env.get_active () in
    (* remove clauses from [env] *)
    Env.remove_active clauses;
    Env.remove_passive clauses;
    result, clauses

  (** Print some content of the state, based on environment variables *)
  let print_dots result =
    Signal.send Signals.on_dot_output ();
    (* see if we need to print proof state *)
    begin match params.param_dot_file, result with
    | Some dot_f, Saturate.Unsat proof ->
      let name = "unsat_graph" in
      (* print proof of false *)
      Proof.pp_dot_file ~name dot_f proof
    | Some dot_f, (Saturate.Sat | Saturate.Unknown) when params.param_dot_sat ->
      (* print saturated set *)
      let name = "sat_set" in
      let seq = Sequence.append (Env.get_active ()) (Env.get_passive ()) in
      let seq = Sequence.map C.proof seq in
      Proof.pp_dot_seq_file ~name dot_f seq
    | _ -> ()
    end;
    ()

  (*
  let print_meta ~env =
    (* print theories *)
    match Env.get_meta ~env with
    | Some meta ->
      Util.debug 1 "meta-prover results (%d): %a"
        (Sequence.length (MetaProverState.results meta))
        (Util.pp_seq MetaProverState.pp_result) (MetaProverState.results meta);
      Util.debug 1 "datalog contains %d clauses"
        (MetaReasoner.size (MetaProverState.reasoner meta))
    | None -> ()
  *)

  let _sat () =
    if !has_conjecture then "CounterSatisfiable" else "Satisfiable"
  let _unsat () =
    if !has_conjecture then "Theorem" else "Unsatisfiable"

  let print_szs_result ~file result =
    match result with
    | Saturate.Unknown
    | Saturate.Timeout ->
      Printf.printf "%% SZS status ResourceOut for '%s'\n" file
    | Saturate.Error s ->
      Printf.printf "%% SZS status InternalError for '%s'\n" file;
      Util.debug 1 "error is: %s" s
    | Saturate.Sat when Ctx.is_completeness_preserved () ->
      Printf.printf "%% SZS status %s for '%s'\n" (_sat ()) file
    | Saturate.Sat ->
      Printf.printf "%% SZS status GaveUp for '%s'\n" file;
      begin match params.param_proof with
        | "none" -> ()
        | "tstp" ->
          Util.debug 1 "saturated set:\n  %a\n"
            (Util.pp_seq ~sep:"\n  " C.pp_tstp_full) (Env.get_active ())
        | "debug" ->
          Util.debug 1 "saturated set:\n  %a\n"
            (Util.pp_seq ~sep:"\n  " C.pp) (Env.get_active ())
        | n -> failwith ("unknown proof format: " ^ n)
      end
    | Saturate.Unsat proof ->
      (* print status then proof *)
      Printf.printf "%% SZS status %s for '%s'\n" (_unsat ()) file;
      Util.printf "%% SZS output start Refutation\n";
      Util.printf "%a" (Proof.pp params.param_proof) proof;
      Printf.printf "%% SZS output end Refutation\n";
      ()

  (* perform type inference on those formulas *)
  let annotate_formulas ~signature formulas =
    let tyctx = TypeInference.Ctx.create signature in
    let formulas = Sequence.map
      (fun (f, file,name) ->
        let f = TypeInference.FO.convert_form ~ctx:tyctx f in
        f, file, name)
      formulas
    in
    (* caution: evaluate formulas BEFORE *)
    let formulas = Sequence.persistent formulas in
    let signature = TypeInference.Ctx.to_signature tyctx in
    formulas, signature

  (* try to refute the set of clauses contained in the [env]. Parameters are
     used to influence how saturation is done, for how long it runs, etc.
     @return the result and final env. *)
  let try_to_refute ~env ~params result =
    let steps = if params.param_steps = 0
      then None else (Util.debug 0 "run for %d steps" params.param_steps;
                      Some params.param_steps)
    and timeout = if params.param_timeout = 0.
      then None else (Util.debug 0 "run for %f s" params.param_timeout;
                      ignore (setup_alarm params.param_timeout);
                      Some (Util.get_start_time () +. params.param_timeout -. 0.25))
    in
    let result, num = match result with
      | Saturate.Unsat _ -> result, 0  (* already found unsat during presaturation *)
      | _ -> Sat.given_clause ~generating:true ?steps ?timeout ()
    in
    Util.debug 1 "done %d iterations" num;
    Util.debug 1 "final precedence: %a" Precedence.pp (Env.precedence ());
    result, env
end

(* preprocess formulas and choose signature,select,ord *)
let preprocess ~signature ~params formulas =
  (* penv *)
  let penv = PEnv.create ~base:signature params in
  setup_penv ~penv ();
  let formulas = PEnv.process ~penv formulas in
  Util.debug 3 "formulas pre-processed into:\n  %a"
    (Util.pp_seq ~sep:"\n  " PF.pp) (PF.Set.to_seq formulas);
  (* now build a context *)
  let precedence = PEnv.mk_precedence ~penv formulas in
  Util.debug 1 "precedence: %a" Precedence.pp precedence;
  let ord = params.param_ord precedence in
  let select = Selection.selection_from_string ~ord params.param_select in
  Util.debug 1 "selection function: %s" params.param_select;
  Util.debug 1 "signature: %a" Signature.pp (Signature.diff signature !Params.signature);
  let module Result = struct
    let signature = signature
    let select = select
    let ord = ord
  end in
  (module Result : POST_PREPROCESS), formulas

(* does the sequence of declarations contain at least one conjecture? *)
let _has_conjecture decls =
  let _roles k =
    let visitor = object
      inherit [unit] Ast_tptp.Untyped.visitor
      method clause () role _ = k role
      method any_form () role _ = k role
      end
    in
    decls (visitor#visit ())
  in
  Sequence.exists (fun r -> r = Ast_tptp.R_conjecture) _roles

(** Process the given file (try to solve it) *)
let process_file ?meta ~plugins ~params file =
  let open CCError in
  Util.debug 1 "================ process file %s ===========" file;
  (* parse formulas *)
  Util_tptp.parse_file ~recursive:true file
  >>= fun decls ->
  let has_conjecture = _has_conjecture decls in
  Util.debug 1 "parsed %d declarations (%sconjecture)"
    (Sequence.length decls) (if has_conjecture then "" else "no ");
  (* obtain a typed AST *)
  Util_tptp.infer_types (`sign !Params.signature) decls
  >>= fun (signature,decls) ->
  (* obtain a set of proved formulas *)
  let formulas =
    Util_tptp.Typed.sourced_formulas ~file decls
    |> Sequence.map PF.of_sourced
    |> PF.Set.of_seq
  in
  (* obtain clauses + env *)
  Util.debug 2 "input formulas:\n%%  %a" (Util.pp_seq ~sep:"\n%  " PF.pp)
    (PF.Set.to_seq formulas);
  Util.debug 2 "input signature: %a" Signature.pp
    (Signature.diff signature !Params.signature);
  let res, signature = preprocess ~signature ~params formulas in
  let module Res = (val res : POST_PREPROCESS) in
  (* build the context and env *)
  let module Ctx = Ctx.Make(Res) in
  let module MyEnv = Env.Make(struct
    module Ctx = Ctx
    let params = params
  end) in
  let env = (module MyEnv : Env.S) in
  setup_env ~env;
  (* reduce to CNF *)
  Util.debug 1 "reduce to CNF...";
  let clauses = MyEnv.cnf formulas in
  Util.debug 3 "CNF:\n  %a"
    (Util.pp_seq ~sep:"\n  " MyEnv.C.pp) (MyEnv.C.CSet.to_seq clauses);
  (* main workload *)
  let module Main = MakeNew(struct
    module Env = MyEnv
    let params = params
  end) in
  Main.has_conjecture := has_conjecture;
  (* pre-saturation *)
  let num_clauses = MyEnv.C.CSet.size clauses in
  let result, clauses = if params.param_presaturate
    then Main.presaturate_clauses (MyEnv.C.CSet.to_seq clauses)
    else Saturate.Unknown, MyEnv.C.CSet.to_seq clauses
  in
  Util.debug 1 "signature: %a" Signature.pp
    (Signature.diff (MyEnv.signature ()) !Params.signature);
  Util.debug 2 "%d clauses processed into:\n%%  %a"
    num_clauses (Util.pp_seq ~sep:"\n%  " MyEnv.C.pp) clauses;
  (* add clauses to passive set of [env] *)
  MyEnv.add_passive clauses;
  (* saturate, possibly changing env *)
  let result, env = Main.try_to_refute ~env ~params result in
  Util.debug 1 "=================================================";
  (* print some statistics *)
  if params.param_stats then begin
    Main.print_stats ();
    Main.print_json_stats ();
    end;
  Main.print_dots result;
  Main.print_szs_result ~file result;
  Util.debug 1 "=================================================";
  return ()

let () =
  Util.debug 0 "setup GC and signal handler";
  (* GC! increase max overhead because we want the GC to be faster, even if
      it implies more wasted memory. *)
  let gc = Gc.get () in
  Gc.set { gc with Gc.space_overhead=150; };
  (* signal handler. Re-raise, bugs shouldn't keep hidden *)
  Signal.set_exn_handler (fun e ->
    let msg = Printexc.to_string e in
    output_string stderr ("exception raised in signal: " ^ msg ^ "\n");
    flush stderr;
    raise e);
  ()

let () =
  (* parse arguments *)
  let params = Params.parse_args () in
  Util.debug 2 "extensions loaded: %a"
    (Util.pp_list Buffer.add_string) (Extensions.names ());
  Random.init params.param_seed;
  print_version params;
  (* plugins *)
  let plugins = load_plugins ~params in
  (* initialize plugins *)
  List.iter Extensions.init plugins;
  (* master process: process files *)
  CCVector.iter
    (fun file ->
      match process_file ~plugins ~params file with
      | `Error msg ->
          print_endline msg;
          exit 1
      | `Ok () -> ()
    ) params.param_files;
  ()

let _ =
  at_exit (fun () ->
    Util.debug 1 "run time: %.3f" (Util.get_total_time ());
    Signal.send Signals.on_exit 0)<|MERGE_RESOLUTION|>--- conflicted
+++ resolved
@@ -40,11 +40,7 @@
 (* load some other modules, but they might not be registered *)
 module Import = struct
   open! Chaining
-<<<<<<< HEAD
   open! SetChaining
-=======
-  open! EnumTypes
->>>>>>> a21c0e28
 end
 
 (** setup an alarm for abrupt stop *)
