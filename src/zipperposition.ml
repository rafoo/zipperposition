
(*
Zipperposition: a functional superposition prover for prototyping
Copyright (c) 2013, Simon Cruanes
All rights reserved.

Redistribution and use in source and binary forms, with or without
modification, are permitted provided that the following conditions are met:

Redistributions of source code must retain the above copyright notice, this
list of conditions and the following disclaimer.  Redistributions in binary
form must reproduce the above copyright notice, this list of conditions and the
following disclaimer in the documentation and/or other materials provided with
the distribution.

THIS SOFTWARE IS PROVIDED BY THE COPYRIGHT HOLDERS AND CONTRIBUTORS "AS IS" AND
ANY EXPRESS OR IMPLIED WARRANTIES, INCLUDING, BUT NOT LIMITED TO, THE IMPLIED
WARRANTIES OF MERCHANTABILITY AND FITNESS FOR A PARTICULAR PURPOSE ARE
DISCLAIMED. IN NO EVENT SHALL THE COPYRIGHT HOLDER OR CONTRIBUTORS BE LIABLE
FOR ANY DIRECT, INDIRECT, INCIDENTAL, SPECIAL, EXEMPLARY, OR CONSEQUENTIAL
DAMAGES (INCLUDING, BUT NOT LIMITED TO, PROCUREMENT OF SUBSTITUTE GOODS OR
SERVICES; LOSS OF USE, DATA, OR PROFITS; OR BUSINESS INTERRUPTION) HOWEVER
CAUSED AND ON ANY THEORY OF LIABILITY, WHETHER IN CONTRACT, STRICT LIABILITY,
OR TORT (INCLUDING NEGLIGENCE OR OTHERWISE) ARISING IN ANY WAY OUT OF THE USE
OF THIS SOFTWARE, EVEN IF ADVISED OF THE POSSIBILITY OF SUCH DAMAGE.
*)

(** {1 Main file for the prover} *)

open Logtk
open Logtk_parsers
open Params

module T = FOTerm
module PF = PFormula
module O = Ordering
module Lit = Literal
module S = Substs
<<<<<<< HEAD
module Sup = Superposition
module Sat = Saturate
module Sel = Selection

(* TODO: params to limit depth of preprocessing *)
(* TODO: params to enable/disable some preprocessing *)

(** print stats *)
let print_stats ~env =
  let print_hashcons_stats what (sz, num, sum_length, small, median, big) =
    Util.debug 1 ("hashcons stats for %s: size %d, num %d, sum length %d, "
                ^^ "buckets: small %d, median %d, big %d")
      what sz num sum_length small median big
  and print_state_stats (num_active, num_passive, num_simpl) =
    Util.debug 1 "proof state stats:";
    Util.debug 1 "stat:  active clauses          %d" num_active;
    Util.debug 1 "stat:  passive clauses         %d" num_passive;
    Util.debug 1 "stat:  simplification clauses  %d" num_simpl
  and print_gc () =
    let stats = Gc.stat () in
    Util.debug 1 ("GC: minor words %.0f; major_words: %.0f; max_heap: %d; "
                ^^ "minor collections %d; major collections %d")
      stats.Gc.minor_words stats.Gc.major_words stats.Gc.top_heap_words
      stats.Gc.minor_collections stats.Gc.major_collections
  in
  print_gc ();
  print_hashcons_stats "terms" (ScopedTerm.hashcons_stats ());
  print_hashcons_stats "clauses" (C.CHashcons.stats ());
  print_state_stats (Env.stats ~env);
  if Util.get_debug () > 0
    then Util.print_global_stats ()
    else ();
  ()

let print_json_stats ~env =
  let encode_hashcons (x1,x2,x3,x4,x5,x6) =
    Util.sprintf "[%d, %d, %d, %d, %d, %d]" x1 x2 x3 x4 x5 x6 in
  (*
  let theories = match (Env.get_meta ~env) with
    | None -> "[]"
    | Some meta ->
      let seq = MetaProverState.theories meta in
      Util.sprintf "[%a]" (Util.pp_seq MetaProverState.pp_theory) seq
  in
  *)
  let o = Util.sprintf
    "{ \"terms\": %s, \"clauses\": %s }"
    (encode_hashcons (ScopedTerm.hashcons_stats ()))
    (encode_hashcons (C.CHashcons.stats ()))
  in
  Util.debug 1 "json_stats: %s" o
=======
>>>>>>> 8a9b6ac6

(* load some other modules, but they might not be registered *)
module Import = struct
  open! Chaining
  open! EnumTypes
end

(** setup an alarm for abrupt stop *)
let setup_alarm timeout =
  let handler s =
    begin
      Printf.printf "%% SZS Status ResourceOut\n";
      Unix.kill (Unix.getpid ()) Sys.sigterm
    end
  in
  ignore (Sys.signal Sys.sigalrm (Sys.Signal_handle handler));
  Unix.alarm (max 1 (int_of_float timeout))

let print_version ~params =
  if params.param_version
    then (Printf.printf "%% zipperposition v%s\n" Const.version; exit 0)

(* load default extensions *)
let () =
  Extensions.register Superposition.extension;
  Extensions.register AC.extension;
  ()

let setup_penv ~penv () =
  Extensions.extensions ()
    |> List.iter (Extensions.apply_penv ~penv);
  if (PEnv.get_params ~penv).param_expand_def then
    PEnv.add_operation ~penv ~prio:1 PEnv.expand_def;
  (* use "invfreq" *)
  PEnv.add_constr_rule ~penv
    (fun set ->
      let symbols = PF.Set.to_seq set
        |> Sequence.map PF.form
        |> Sequence.flatMap Formula.FO.Seq.symbols
      in
      Precedence.Constr.invfreq symbols
    );
  (* be sure to get a total order on symbols *)
  PEnv.add_constr ~penv Precedence.Constr.alpha;
  ()

let setup_env ~env =
  Extensions.extensions ()
    |> List.iter (Extensions.apply_env ~env);
  ()

(** Load plugins *)
let load_plugins ~params =
  List.iter
    (fun filename ->
      let n = String.length filename in
      let filename =  (* plugin name, or file? *)
        if n > 4 && String.sub filename (n-5) 5 = ".cmxs"
          then filename
        else
          let local_filename = Util.sprintf "plugins/std/ext_%s.cmxs" filename in
          try
            ignore (Unix.stat local_filename);
            local_filename
          with Unix.Unix_error _ ->
            let home_filename = Util.sprintf "plugins/ext_%s.cmxs" filename in
            Filename.concat Const.home home_filename
      in
      match Extensions.dyn_load filename with
      | Extensions.Ext_failure msg -> () (* Could not load plugin *)
      | Extensions.Ext_success ext ->
        Util.debug 0 "loaded extension %s" ext.Extensions.name;
        ()
    ) params.param_plugins;
  Extensions.extensions ()

(** What we get after preprocessing *)
module type POST_PREPROCESS = sig
  val signature : Signature.t
  val ord : Ordering.t
  val select : Selection.t
end

module MakeNew(X : sig
  module Env : Env.S
  val params : Params.t
end) = struct
  module Ctx = X.Env.Ctx
  module Env = X.Env
  module C = Env.C
  module Sat = Saturate.Make(Env)

  let params = X.params

  (** print stats *)
  let print_stats () =
    Signal.send Signals.on_print_stats ();
    let print_hashcons_stats what (sz, num, sum_length, small, median, big) =
      Util.debug 1 ("hashcons stats for %s: size %d, num %d, sum length %d, "
                  ^^ "buckets: small %d, median %d, big %d")
        what sz num sum_length small median big
    and print_state_stats (num_active, num_passive, num_simpl) =
      Util.debug 1 "proof state stats:";
      Util.debug 1 "stat:  active clauses          %d" num_active;
      Util.debug 1 "stat:  passive clauses         %d" num_passive;
      Util.debug 1 "stat:  simplification clauses  %d" num_simpl
    and print_gc () =
      let stats = Gc.stat () in
      Util.debug 1 ("GC: minor words %.0f; major_words: %.0f; max_heap: %d; "
                  ^^ "minor collections %d; major collections %d")
        stats.Gc.minor_words stats.Gc.major_words stats.Gc.top_heap_words
        stats.Gc.minor_collections stats.Gc.major_collections
    in
    print_gc ();
    print_hashcons_stats "terms" (ScopedTerm.hashcons_stats ());
    print_hashcons_stats "clauses" (C.CHashcons.stats ());
    print_state_stats (Env.stats ());
    if Util.get_debug () > 0
      then Util.print_global_stats ()
      else ();
    ()

  let print_json_stats ~env =
    let encode_hashcons (x1,x2,x3,x4,x5,x6) =
      Util.sprintf "[%d, %d, %d, %d, %d, %d]" x1 x2 x3 x4 x5 x6 in
    (*
    let theories = match (Env.get_meta ~env) with
      | None -> "[]"
      | Some meta ->
        let seq = MetaProverState.theories meta in
        Util.sprintf "[%a]" (Util.pp_seq MetaProverState.pp_theory) seq
    in
    *)
    let o = Util.sprintf
      "{ \"terms\": %s, \"clauses\": %s }"
      (encode_hashcons (ScopedTerm.hashcons_stats ()))
      (encode_hashcons (C.CHashcons.stats ()))
    in
    Util.debug 1 "json_stats: %s" o

  (** print the final state to given file in DOT, with
      clauses in result if needed *)
  let print_state ?name filename (state, result) =
    match result with
    | Saturate.Unsat proof ->
      Proof.pp_dot_file ?name filename proof
    | _ -> Util.debug 1 "no empty clause; do not print state"

  (* TODO
  (** Make an optional meta-prover and parse its KB *)
  let mk_meta ~params =
    if params.param_theories then begin
      (* create meta *)
      let meta = MetaProverState.create () in
      (* handle KB *)
      begin match MetaProverState.parse_kb_file meta params.param_kb with
      | Monad.Err.Ok () -> ()
      | Monad.Err.Error msg -> Util.debug 0 "error: %s" msg
      end;
      (* read some theory files *)
      List.iter
        (fun file ->
          match MetaProverState.parse_theory_file meta file with
          | Monad.Err.Ok () -> ()
          | Monad.Err.Error msg -> Util.debug 0 "%s" msg)
        params.param_kb_load;
      Some meta
    end else
      None
  *)

  (* pre-saturation *)
  let presaturate_clauses clauses =
    Util.debug 1 "presaturate initial clauses";
    Env.add_passive clauses;
    let result, num = Sat.presaturate () in
    Util.debug 1 "initial presaturation in %d steps" num;
    (* pre-saturated set of clauses *)
    let clauses = Env.get_active () in
    (* remove clauses from [env] *)
    Env.remove_active clauses;
    Env.remove_passive clauses;
    result, clauses

  (** Print some content of the state, based on environment variables *)
  let print_dots result =
    Signal.send Signals.on_dot_output ();
    (* see if we need to print proof state *)
    begin match params.param_dot_file, result with
    | Some dot_f, Saturate.Unsat proof ->
      let name = "unsat_graph" in
      (* print proof of false *)
      Proof.pp_dot_file ~name dot_f proof
    | Some dot_f, (Saturate.Sat | Saturate.Unknown) when params.param_dot_sat ->
      (* print saturated set *)
      let name = "sat_set" in
      let seq = Sequence.append (Env.get_active ()) (Env.get_passive ()) in
      let seq = Sequence.map C.proof seq in
      Proof.pp_dot_seq_file ~name dot_f seq
    | _ -> ()
    end;
    ()

  (*
  let print_meta ~env =
    (* print theories *)
    match Env.get_meta ~env with
    | Some meta ->
      Util.debug 1 "meta-prover results (%d): %a"
        (Sequence.length (MetaProverState.results meta))
        (Util.pp_seq MetaProverState.pp_result) (MetaProverState.results meta);
      Util.debug 1 "datalog contains %d clauses"
        (MetaReasoner.size (MetaProverState.reasoner meta))
    | None -> ()
  *)

  let print_szs_result ~file result =
    match result with
    | Saturate.Unknown
    | Saturate.Timeout -> Printf.printf "%% SZS status ResourceOut for '%s'\n" file
    | Saturate.Error s ->
      Printf.printf "%% SZS status InternalError for '%s'\n" file;
      Util.debug 1 "error is: %s" s
    | Saturate.Sat ->
      if Ctx.is_completeness_preserved ()
        then Printf.printf "%% SZS status CounterSatisfiable for '%s'\n" file
        else Printf.printf "%% SZS status GaveUp for '%s'\n" file;
      begin match params.param_proof with
        | "none" -> ()
        | "tstp" ->
          Util.debug 1 "saturated set:\n  %a\n"
            (Util.pp_seq ~sep:"\n  " C.pp_tstp_full) (Env.get_active ())
        | "debug" ->
          Util.debug 1 "saturated set:\n  %a\n"
            (Util.pp_seq ~sep:"\n  " C.pp) (Env.get_active ())
        | n -> failwith ("unknown proof format: " ^ n)
      end
    | Saturate.Unsat proof ->
      (* print status then proof *)
      Printf.printf "%% SZS status Theorem for '%s'\n" file;
      Util.printf "%% SZS output start Refutation\n";
      Util.printf "%a" (Proof.pp params.param_proof) proof;
      Printf.printf "%% SZS output end Refutation\n";
      ()

  (* perform type inference on those formulas *)
  let annotate_formulas ~signature formulas =
    let tyctx = TypeInference.Ctx.create signature in
    let formulas = Sequence.map
      (fun (f, file,name) ->
        let f = TypeInference.FO.convert_form ~ctx:tyctx f in
        f, file, name)
      formulas
    in
    (* caution: evaluate formulas BEFORE *)
    let formulas = Sequence.persistent formulas in
    let signature = TypeInference.Ctx.to_signature tyctx in
    formulas, signature

  (* try to refute the set of clauses contained in the [env]. Parameters are
     used to influence how saturation is done, for how long it runs, etc.
     @return the result and final env. *)
  let try_to_refute ~env ~params result =
    let steps = if params.param_steps = 0
      then None else (Util.debug 0 "run for %d steps" params.param_steps;
                      Some params.param_steps)
    and timeout = if params.param_timeout = 0.
      then None else (Util.debug 0 "run for %f s" params.param_timeout;
                      ignore (setup_alarm params.param_timeout);
                      Some (Util.get_start_time () +. params.param_timeout -. 0.25))
    in
    let result, num = match result with
      | Saturate.Unsat _ -> result, 0  (* already found unsat during presaturation *)
      | _ -> Sat.given_clause ~generating:true ?steps ?timeout ()
    in
    Util.debug 1 "done %d iterations" num;
    Util.debug 1 "final precedence: %a" Precedence.pp (Env.precedence ());
    result, env
end

(* preprocess formulas and choose signature,select,ord *)
let preprocess ~signature ~params formulas =
  (* penv *)
  let penv = PEnv.create ~base:signature params in
  setup_penv ~penv ();
  let formulas = PEnv.process ~penv formulas in
  Util.debug 3 "formulas pre-processed into:\n  %a"
    (Util.pp_seq ~sep:"\n  " PF.pp) (PF.Set.to_seq formulas);
  (* now build a context *)
  let precedence = PEnv.mk_precedence ~penv formulas in
  Util.debug 1 "precedence: %a" Precedence.pp precedence;
  let ord = params.param_ord precedence in
  let select = Selection.selection_from_string ~ord params.param_select in
  Util.debug 1 "selection function: %s" params.param_select;
  Util.debug 1 "signature: %a" Signature.pp (Signature.diff signature !Params.signature);
  let module Result = struct
    let signature = signature
    let select = select
    let ord = ord
  end in
  (module Result : POST_PREPROCESS), formulas

(** Process the given file (try to solve it) *)
let process_file ?meta ~plugins ~params file =
  let open CCError in
  Util.debug 1 "================ process file %s ===========" file;
  (* parse formulas *)
  Util_tptp.parse_file ~recursive:true file
  >>= fun decls ->
  Util.debug 1 "parsed %d declarations" (Sequence.length decls);
  (* obtain a typed AST *)
  Util_tptp.infer_types (`sign !Params.signature) decls
  >>= fun (signature,decls) ->
  (* obtain a set of proved formulas *)
  let formulas =
    Util_tptp.Typed.sourced_formulas ~file decls
    |> Sequence.map PF.of_sourced
    |> PF.Set.of_seq
  in
  (* obtain clauses + env *)
  Util.debug 2 "input formulas:\n%%  %a" (Util.pp_seq ~sep:"\n%  " PF.pp)
    (PF.Set.to_seq formulas);
  Util.debug 2 "input signature: %a" Signature.pp
    (Signature.diff signature !Params.signature);
  let res, signature = preprocess ~signature ~params formulas in
  let module Res = (val res : POST_PREPROCESS) in
  (* build the context and env *)
  let module Ctx = Ctx.Make(Res) in
  let module MyEnv = Env.Make(struct
    module Ctx = Ctx
    let params = params
  end) in
  let env = (module MyEnv : Env.S) in
  setup_env ~env;
  (* reduce to CNF *)
  Util.debug 1 "reduce to CNF...";
  let clauses = MyEnv.cnf formulas in
  Util.debug 3 "CNF:\n  %a"
    (Util.pp_seq ~sep:"\n  " MyEnv.C.pp) (MyEnv.C.CSet.to_seq clauses);
  (* main workload *)
  let module Main = MakeNew(struct
    module Env = MyEnv
    let params = params
  end) in
  (* pre-saturation *)
  let num_clauses = MyEnv.C.CSet.size clauses in
  let result, clauses = if params.param_presaturate
    then Main.presaturate_clauses (MyEnv.C.CSet.to_seq clauses)
    else Saturate.Unknown, MyEnv.C.CSet.to_seq clauses
  in
  Util.debug 1 "signature: %a" Signature.pp
    (Signature.diff (MyEnv.signature ()) !Params.signature);
  Util.debug 2 "%d clauses processed into:\n%%  %a"
    num_clauses (Util.pp_seq ~sep:"\n%  " MyEnv.C.pp) clauses;
  (* add clauses to passive set of [env] *)
  MyEnv.add_passive clauses;
  (* saturate, possibly changing env *)
  let result, env = Main.try_to_refute ~env ~params result in
  Util.debug 1 "=================================================";
  (* print some statistics *)
  if params.param_stats then begin
    Main.print_stats ();
    Main.print_json_stats ();
    end;
  Main.print_dots result;
  Main.print_szs_result ~file result;
  Util.debug 1 "=================================================";
  return ()

let () =
  Util.debug 0 "setup GC and signal handler";
  (* GC! increase max overhead because we want the GC to be faster, even if
      it implies more wasted memory. *)
  let gc = Gc.get () in
  Gc.set { gc with Gc.space_overhead=150; };
  (* signal handler. Re-raise, bugs shouldn't keep hidden *)
  Signal.set_exn_handler (fun e ->
    let msg = Printexc.to_string e in
    output_string stderr ("exception raised in signal: " ^ msg ^ "\n");
    flush stderr;
    raise e);
  ()

let () =
  (* parse arguments *)
  let params = Params.parse_args () in
  Util.debug 2 "extensions loaded: %a"
    (Util.pp_list Buffer.add_string) (Extensions.names ());
  Random.init params.param_seed;
  print_version params;
  (* plugins *)
  let plugins = load_plugins ~params in
  (* initialize plugins *)
  List.iter Extensions.init plugins;
  (* master process: process files *)
  CCVector.iter
    (fun file ->
      match process_file ~plugins ~params file with
      | `Error msg ->
          print_endline msg;
          exit 1
      | `Ok () -> ()
    ) params.param_files;
  ()

let _ =
  at_exit (fun () ->
    Util.debug 1 "run time: %.3f" (Util.get_total_time ());
    Signal.send Signals.on_exit 0)<|MERGE_RESOLUTION|>--- conflicted
+++ resolved
@@ -36,60 +36,6 @@
 module O = Ordering
 module Lit = Literal
 module S = Substs
-<<<<<<< HEAD
-module Sup = Superposition
-module Sat = Saturate
-module Sel = Selection
-
-(* TODO: params to limit depth of preprocessing *)
-(* TODO: params to enable/disable some preprocessing *)
-
-(** print stats *)
-let print_stats ~env =
-  let print_hashcons_stats what (sz, num, sum_length, small, median, big) =
-    Util.debug 1 ("hashcons stats for %s: size %d, num %d, sum length %d, "
-                ^^ "buckets: small %d, median %d, big %d")
-      what sz num sum_length small median big
-  and print_state_stats (num_active, num_passive, num_simpl) =
-    Util.debug 1 "proof state stats:";
-    Util.debug 1 "stat:  active clauses          %d" num_active;
-    Util.debug 1 "stat:  passive clauses         %d" num_passive;
-    Util.debug 1 "stat:  simplification clauses  %d" num_simpl
-  and print_gc () =
-    let stats = Gc.stat () in
-    Util.debug 1 ("GC: minor words %.0f; major_words: %.0f; max_heap: %d; "
-                ^^ "minor collections %d; major collections %d")
-      stats.Gc.minor_words stats.Gc.major_words stats.Gc.top_heap_words
-      stats.Gc.minor_collections stats.Gc.major_collections
-  in
-  print_gc ();
-  print_hashcons_stats "terms" (ScopedTerm.hashcons_stats ());
-  print_hashcons_stats "clauses" (C.CHashcons.stats ());
-  print_state_stats (Env.stats ~env);
-  if Util.get_debug () > 0
-    then Util.print_global_stats ()
-    else ();
-  ()
-
-let print_json_stats ~env =
-  let encode_hashcons (x1,x2,x3,x4,x5,x6) =
-    Util.sprintf "[%d, %d, %d, %d, %d, %d]" x1 x2 x3 x4 x5 x6 in
-  (*
-  let theories = match (Env.get_meta ~env) with
-    | None -> "[]"
-    | Some meta ->
-      let seq = MetaProverState.theories meta in
-      Util.sprintf "[%a]" (Util.pp_seq MetaProverState.pp_theory) seq
-  in
-  *)
-  let o = Util.sprintf
-    "{ \"terms\": %s, \"clauses\": %s }"
-    (encode_hashcons (ScopedTerm.hashcons_stats ()))
-    (encode_hashcons (C.CHashcons.stats ()))
-  in
-  Util.debug 1 "json_stats: %s" o
-=======
->>>>>>> 8a9b6ac6
 
 (* load some other modules, but they might not be registered *)
 module Import = struct
