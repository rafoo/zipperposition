--- conflicted
+++ resolved
@@ -29,99 +29,6 @@
 module Unif = FoUnif
 module Utils = FoUtils
 
-<<<<<<< HEAD
-type rule = (term * term)
-
-(* ----------------------------------------------------------------------
- * Definition of TRS
- * ---------------------------------------------------------------------- *)
-
-(** Term Rewriting System *)
-type trs = {
-  mutable index : term DT.dtree;    (** index of rules *)
-  mutable nbr_rules : int;          (** number of rules *)
-}
-
-let create () = {
-  index = DT.empty T.eq_term;
-  nbr_rules = 0;
-}
-
-let var_offset = 50000              (** negative offset for variables in rules *)
-
-let add_rule trs (l, r) =
-  (* check that the rule does not introduce variables *)
-  assert (List.for_all
-    (fun v -> T.member_term v l)
-    (T.vars r));
-  assert (not (T.is_var l));
-  assert (l.sort = r.sort);
-  (* add rule to the discrimination tree *)
-  (* now add the rule to the index *)
-  trs.index <- DT.add trs.index l r;
-  trs.nbr_rules <- trs.nbr_rules + 1
-
-let add_rules trs l = List.iter (add_rule trs) l
-
-let from_list l =
-  let trs = create () in
-  add_rules trs l;
-  trs
-
-let size trs = trs.nbr_rules
-
-let iter trs k =
-  DT.iter trs.index (fun l r -> k (l, r))
-
-let pp_rule formatter (l, r) =
-  Format.fprintf formatter "@[<h>%a → %a@]" !T.pp_term#pp l !T.pp_term#pp r
-
-let pp_trs formatter trs =
-  let rules = ref [] in
-  iter trs (fun rule -> rules := rule :: !rules);
-  Format.fprintf formatter "{@[<hv>%a@]}"
-    (Utils.pp_list ~sep:";" pp_rule) !rules
-
-(* ----------------------------------------------------------------------
- * Computation of normal forms
- * ---------------------------------------------------------------------- *)
-
-exception RewrittenIn of term
-
-(** Compute normal form of the term, and set its binding to the normal form *)
-let rewrite trs t = 
-  (* compute normal form of this term *)
-  let rec compute_nf offset trs t =
-    match t.term with
-    | Bind (s, t') ->
-      let t'' = compute_nf offset trs t' in
-      let new_t = T.mk_bind s t.sort t'' in
-      reduce_at_root offset trs new_t
-    | Node (hd, l) ->
-      (* rewrite subterms first *)
-      let l' = List.map (compute_nf offset trs) l in
-      let t' = T.mk_node hd t.sort l' in
-      (* rewrite at root *)
-      reduce_at_root offset trs t'
-    | Var _ | BoundVar _ -> assert false
-  (* assuming subterms are in normal form, reduce the term *)
-  and reduce_at_root offset trs t =
-    try
-      DT.iter_match (trs.index,offset) (t,0) rewrite_handler;
-      t  (* normal form *)
-    with (RewrittenIn t') ->
-      compute_nf offset trs t' (* rewritten in t', continue *)
-  (* attempt to use one of the rules to rewrite t *)
-  and rewrite_handler (l,o) r subst =
-    let t' = S.apply_subst subst (r,o) in (* all vars in [r] are bound in [subst] *)
-    raise (RewrittenIn t')
-  in
-  (* any offset will do, as long as it's <> 0, because no variable of the TRS
-     should remain free during instantiation (vars(r) \subset vars(l) for all rules) *)
-  compute_nf 1 trs t
-
-let pp_trs_index formatter trs = DT.pp_term_tree formatter trs.index
-=======
 let prof_ordered_rewriting = Utils.mk_profiler "rewriting.ordered"
 
 let stat_ordered_rewriting = mk_stat "rewriting.ordered.steps"
@@ -349,5 +256,4 @@
     compute_nf 1 trs t
 
   let pp_trs_index formatter trs = DT.pp_term_tree formatter trs.index
-end
->>>>>>> 78428993
+end