
(*
Zipperposition: a functional superposition prover for prototyping
Copyright (c) 2013, Simon Cruanes
All rights reserved.

Redistribution and use in source and binary forms, with or without
modification, are permitted provided that the following conditions are met:

Redistributions of source code must retain the above copyright notice, this
list of conditions and the following disclaimer.  Redistributions in binary
form must reproduce the above copyright notice, this list of conditions and the
following disclaimer in the documentation and/or other materials provided with
the distribution.

THIS SOFTWARE IS PROVIDED BY THE COPYRIGHT HOLDERS AND CONTRIBUTORS "AS IS" AND
ANY EXPRESS OR IMPLIED WARRANTIES, INCLUDING, BUT NOT LIMITED TO, THE IMPLIED
WARRANTIES OF MERCHANTABILITY AND FITNESS FOR A PARTICULAR PURPOSE ARE
DISCLAIMED. IN NO EVENT SHALL THE COPYRIGHT HOLDER OR CONTRIBUTORS BE LIABLE
FOR ANY DIRECT, INDIRECT, INCIDENTAL, SPECIAL, EXEMPLARY, OR CONSEQUENTIAL
DAMAGES (INCLUDING, BUT NOT LIMITED TO, PROCUREMENT OF SUBSTITUTE GOODS OR
SERVICES; LOSS OF USE, DATA, OR PROFITS; OR BUSINESS INTERRUPTION) HOWEVER
CAUSED AND ON ANY THEORY OF LIABILITY, WHETHER IN CONTRACT, STRICT LIABILITY,
OR TORT (INCLUDING NEGLIGENCE OR OTHERWISE) ARISING IN ANY WAY OUT OF THE USE
OF THIS SOFTWARE, EVEN IF ADVISED OF THE POSSIBILITY OF SUCH DAMAGE.
*)

(** {1 The state of a proof, contains a set of active clauses (processed),
    a set of passive clauses (to be processed), and an ordering
    that is used for redundancy elimination.} *)

open Logtk

module T = FOTerm
module C = Clause
module S = Substs.FO
module Lit = Literal
module Lits = Literals
module Pos = Position
module PB = Position.Build
module CQ = ClauseQueue
module TO = Theories.TotalOrder

let prof_next_passive = Util.mk_profiler "proofState.next_passive"
let prof_clean_passive = Util.mk_profiler "proofState.clean_passive"

let stat_passive_cleanup = Util.mk_stat "cleanup of passive set"

(** {2 Set of active clauses} *)
module type S = sig
  module Ctx : Ctx.S
  module C : Clause.S

  module CQueue : ClauseQueue.S with module C = C
  (** Priority queues on clauses *)

  (** {6 Useful Index structures} *)

  module TermIndex : Index.TERM_IDX with type elt = C.WithPos.t
  module UnitIndex : Index.UNIT_IDX
    with type E.t = (FOTerm.t * FOTerm.t * bool * C.t)
    and type E.rhs = FOTerm.t
  module SubsumptionIndex : Index.SUBSUMPTION_IDX with type C.t = C.t

  val to_idx_lits : Literal.t array -> Index.lits

  (** {6 Common Interface for Sets} *)

  module type CLAUSE_SET = sig
    val on_add_clause : C.t Signal.t
    (** signal triggered when a clause is added to the set *)

    val on_remove_clause : C.t Signal.t
    (** signal triggered when a clause is removed from the set *)

    val add : C.t Sequence.t -> unit
    (** Add clauses to the set *)

    val remove : C.t Sequence.t -> unit
    (** Remove clauses from the set *)
  end

  module ActiveSet : sig
    include CLAUSE_SET

    val clauses : unit -> C.CSet.t
    (** Current set of clauses *)
  end

  module SimplSet : CLAUSE_SET

  module PassiveSet : sig
    include CLAUSE_SET

    val remove_by_id : int Sequence.t -> unit
    (** Remove clauses by their ID. This will {b NOT} trigger
        the signal {!on_remove_clause}. *)

    val clauses : unit -> C.CSet.t
    (** Current set of clauses *)

    val queues : (CQueue.t * int) Sequence.t
    (** Current state of the clause queues *)

    val add_queue : CQueue.t -> int -> unit
    (** Add a new queue to the set of queues *)

    val clean : unit -> unit
    (** Clean clause queues (remove clauses that are no longer passive, but
        still in the queue) *)

    val next : unit -> C.t option
    (** Get-and-remove the next passive clause to process *)
  end

  (** {6 Misc} *)

  type stats = int * int * int
    (** statistics on the state (num active, num passive, num simplification) *)

  val stats : unit -> stats
    (** Compute statistics *)

  val pp : Buffer.t -> unit -> unit
    (** pretty print the content of the state *)

  val debug : Buffer.t -> unit -> unit
    (** debug functions: much more detailed printing *)
end

module Make(C : Clause.S) : S with module C = C and module Ctx = C.Ctx = struct
  module Ctx = C.Ctx
  module C = C

  module CQueue = ClauseQueue.Make(C)

  (* module TermIndex = Fingerprint.Make(C.WithPos) *)
  module TermIndex = NPDtree.MakeTerm(C.WithPos)

  module UnitIndex = NPDtree.Make(struct
    type t = T.t * T.t * bool * C.t
    type rhs = T.t
    let compare (t11,t12,s1,c1) (t21,t22,s2,c2) =
      Util.lexicograph_combine [T.cmp t11 t21; T.cmp t12 t22;
                                compare s1 s2; C.compare c1 c2]
    let extract (t1,t2,sign,_) = t1, t2, sign
    let priority (_,_,_,c) =
      if C.is_oriented_rule c then 2 else 1
  end)

  let to_idx_lits lits =
    Sequence.of_array lits
    |> Sequence.map
      (function
        | Lit.Equation (l, r, sign) -> sign, Sequence.of_list [l;r]
        | Lit.Prop (p, sign) -> sign, Sequence.singleton p
        | Lit.True -> true, Sequence.singleton T.TPTP.true_
        | Lit.False -> false, Sequence.singleton T.TPTP.false_)

  module SubsumptionIndex = FeatureVector.Make(struct
    type t = C.t
    let cmp = C.compare
<<<<<<< HEAD
    let to_lits c = to_idx_lits (C.lits c)
=======
    let to_lits = C.Seq.abstract
>>>>>>> 9e9223d2
  end)

  (* XXX: no customization of indexing for now
  let _indexes =
    let table = Hashtbl.create 2 in
    let mk_fingerprint fp = 
      Fingerprint.mk_index ~cmp:Clauses.compare_clause_pos fp in
    Hashtbl.add table "fp" (mk_fingerprint Fingerprint.fp6m);
    Hashtbl.add table "fp7m" (mk_fingerprint Fingerprint.fp7m);
    Hashtbl.add table "fp16" (mk_fingerprint Fingerprint.fp16);
    table
  *)

  (** {6 Common Interface for Sets} *)

  module type CLAUSE_SET = sig
    val on_add_clause : C.t Signal.t
    (** signal triggered when a clause is added to the set *)

    val on_remove_clause : C.t Signal.t
    (** signal triggered when a clause is removed from the set *)

    val add : C.t Sequence.t -> unit
    (** Add clauses to the set *)

    val remove : C.t Sequence.t -> unit
    (** Remove clauses from the set *)
  end

  module MakeClauseSet(X : sig end) = struct
    let _clauses = ref C.CSet.empty

    let on_add_clause = Signal.create ()

    let on_remove_clause = Signal.create ()

    let clauses () = !_clauses

    let add seq =
      seq (fun c ->
        if not (C.CSet.mem !_clauses c)
        then begin
          _clauses := C.CSet.add !_clauses c;
          Signal.send on_add_clause c
        end);
      ()

    let remove seq =
      seq (fun c ->
        if C.CSet.mem !_clauses c
        then begin
          _clauses := C.CSet.remove !_clauses c;
          Signal.send on_remove_clause c
        end);
      ()
  end

  (** {2 Sets} *)

  module ActiveSet = MakeClauseSet(struct end)

  module SimplSet = struct
    let on_add_clause = Signal.create ()
    let on_remove_clause = Signal.create ()
    let add seq =
      seq (fun c -> Signal.send on_add_clause c)
    let remove seq =
      seq (fun c -> Signal.send on_remove_clause c)
  end

  module PassiveSet = struct
    include MakeClauseSet(struct end)

    let _queues = ref (Array.of_list CQueue.default_queues)
    let _state = ref (0,0)

    let () =
      assert (Array.length !_queues > 0);
      ()

    let remove_by_id seq =
      _clauses := C.CSet.remove_id_seq !_clauses seq;
      ()

    let queues k =
      Array.iter (fun (q,coeff) -> k (q,coeff)) !_queues

    let add_queue q coeff =
      (* add all clauses to the queue *)
      let q = C.CSet.fold !_clauses q (fun q _ c -> CQueue.add q c) in
      _queues := Array.of_list ((q, coeff) :: Array.to_list !_queues)

    let clean () =
      Util.enter_prof prof_clean_passive;
      Util.incr_stat stat_passive_cleanup;
      for i = 0 to Array.length (!_queues) - 1 do
        let q, w = (!_queues).(i) in
        (!_queues).(i) <- CQueue.clean q !_clauses, w
      done;
      Util.exit_prof prof_clean_passive

    let next () =
      Util.enter_prof prof_next_passive;
      let first_idx, w = !_state in
      (* search in the idx-th queue *)
      let rec search idx weight =
        let q, w = (!_queues).(idx) in
        if weight >= w || CQueue.is_empty q
        then next_idx (idx+1) (* empty queue, go to the next one *)
        else begin
          let new_q, c = CQueue.take_first q in (* pop from this queue *)
          (!_queues).(idx) <- new_q, w;
          if C.CSet.mem !_clauses c
            then begin (* done, found a still-valid clause *)
              Util.debug 3 "taken clause from %s" (CQueue.name q);
              remove (Sequence.singleton c);
              _state := (idx, weight+1);
              Some c
            end
            else search idx weight
        end
      (* search the next non-empty queue *)
      and next_idx idx =
        if idx = first_idx then None (* all queues are empty *)
        else if idx = Array.length !_queues then next_idx 0 (* cycle *)
        else search idx 0 (* search in this queue *)
      in
      let res = search first_idx w in
      Util.exit_prof prof_next_passive;
      res

    (* register to signal *)
    let () =
      Signal.on on_add_clause
        (fun c ->
          for i = 0 to Array.length (!_queues) - 1 do
            (* add to i-th queue *)
            let q, w = !_queues.(i) in
            (!_queues).(i) <- (CQueue.add q c, w)
          done;
          Signal.ContinueListening);
      ()
  end

  type stats = int * int * int
  (* num passive, num active, num simplification *)

  let stats () =
    ( C.CSet.size (ActiveSet.clauses ())
    , C.CSet.size (PassiveSet.clauses ())
    , 0)

  let pp buf state =
    let num_active, num_passive, num_simpl = stats state in
    Printf.bprintf buf
      "state {%d active clauses; %d passive_clauses; %d simplification_rules; %a}"
      num_active num_passive num_simpl
      CQueue.pp_list (PassiveSet.queues |> Sequence.to_list)

  let debug buf state =
    let num_active, num_passive, num_simpl = stats state in
    Printf.bprintf buf
      ("state {%d active clauses; %d passive_clauses; %d simplification_rules; %a" ^^
        "\nactive:%a\npassive:%a\n}")
      num_active num_passive num_simpl
      CQueue.pp_list (PassiveSet.queues |> Sequence.to_list)
      C.pp_set (ActiveSet.clauses ())
      C.pp_set (PassiveSet.clauses ())

end
<|MERGE_RESOLUTION|>--- conflicted
+++ resolved
@@ -62,8 +62,6 @@
     and type E.rhs = FOTerm.t
   module SubsumptionIndex : Index.SUBSUMPTION_IDX with type C.t = C.t
 
-  val to_idx_lits : Literal.t array -> Index.lits
-
   (** {6 Common Interface for Sets} *)
 
   module type CLAUSE_SET = sig
@@ -148,23 +146,10 @@
       if C.is_oriented_rule c then 2 else 1
   end)
 
-  let to_idx_lits lits =
-    Sequence.of_array lits
-    |> Sequence.map
-      (function
-        | Lit.Equation (l, r, sign) -> sign, Sequence.of_list [l;r]
-        | Lit.Prop (p, sign) -> sign, Sequence.singleton p
-        | Lit.True -> true, Sequence.singleton T.TPTP.true_
-        | Lit.False -> false, Sequence.singleton T.TPTP.false_)
-
   module SubsumptionIndex = FeatureVector.Make(struct
     type t = C.t
     let cmp = C.compare
-<<<<<<< HEAD
-    let to_lits c = to_idx_lits (C.lits c)
-=======
     let to_lits = C.Seq.abstract
->>>>>>> 9e9223d2
   end)
 
   (* XXX: no customization of indexing for now
