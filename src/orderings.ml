(*
Zipperposition: a functional superposition prover for prototyping
Copyright (C) 2012 Simon Cruanes

This is free software; you can redistribute it and/or
modify it under the terms of the GNU General Public License
as published by the Free Software Foundation; either version 2
of the License, or (at your option) any later version.

This is distributed in the hope that it will be useful,
but WITHOUT ANY WARRANTY; without even the implied warranty of
MERCHANTABILITY or FITNESS FOR A PARTICULAR PURPOSE.  See the
GNU General Public License for more details.

You should have received a copy of the GNU General Public License
along with this program; if not, write to the Free Software
Foundation, Inc., 51 Franklin Street, Fifth Floor, Boston, MA
02110-1301 USA.
*)

open Basic
open Symbols

module T = Terms
module C = Clauses
module Utils = FoUtils

let prof_rpo = Utils.mk_profiler "compare_rpo"
let prof_rpo6 = Utils.mk_profiler "compare_rpo6"
let prof_kbo = Utils.mk_profiler "compare_kbo"

(* ----------------------------------------------------------------------
 * module interface for orderings, internal (used to create the different classes)
 * ---------------------------------------------------------------------- *)

module type S =
  sig
    (* This order relation should be:
     * - stable for instantiation
     * - monotonic
     * - total on ground terms *)
    val compare_terms : prec:precedence -> term -> term -> comparison

    val name : string
  end

module KBO = struct
  let name = "kbo"

  let eq_term = T.eq_term

  (** used to keep track of the balance of variables *)
  type var_balance = {
    offset : int;
    mutable pos_counter : int;
    mutable neg_counter : int;
    balance : int array;
  }

  (** create a balance for the two terms *)
  let mk_balance t1 t2 =
    if T.is_ground_term t1 && T.is_ground_term t2
      then
        { offset = 0; pos_counter = 0; neg_counter = 0; balance = Obj.magic None }
      else begin
        let vars = T.vars_list [t1; t2] in
        let minvar, maxvar = T.min_var vars, T.max_var vars in
        assert (minvar <= maxvar);
        let width = maxvar - minvar + 1 in  (* width between min var and max var *)
        let vb = {
          offset = minvar; (* offset of variables to 0 *)
          pos_counter = 0;
          neg_counter = 0;
          balance = Array.make width 0;
        } in
        Obj.set_tag (Obj.repr vb.balance) Obj.no_scan_tag;  (* no GC scan *)
        vb
      end

  (** add a positive variable *)
  let add_pos_var balance idx =
    let idx = idx - balance.offset in
    let n = balance.balance.(idx) in
    (if n = 0
      then balance.pos_counter <- balance.pos_counter + 1
      else if n = -1 then balance.neg_counter <- balance.neg_counter - 1);
    balance.balance.(idx) <- n + 1

  (** add a negative variable *)
  let add_neg_var balance idx =
    let idx = idx - balance.offset in
    let n = balance.balance.(idx) in
    (if n = 0
      then balance.neg_counter <- balance.neg_counter + 1
      else if n = 1 then balance.pos_counter <- balance.pos_counter - 1);
    balance.balance.(idx) <- n - 1

  (** the KBO ordering itself. The implementation is borrowed from
      the kbo_5 version of "things to know when implementing KBO".
      It should be linear time. *)
  let rec kbo ~prec t1 t2 =
    let balance = mk_balance t1 t2 in
    (** variable balance, weight balance, t contains variable y. pos
        stands for positive (is t the left term) *)
    let rec balance_weight wb t y pos =
      match t.term with
      | Var x ->
        if pos
          then (add_pos_var balance x; (wb + 1, x = y))
          else (add_neg_var balance x; (wb - 1, x = y))
      | Bind (s, _, t') ->
        let wb' = if pos then wb + prec#weight s else wb - prec#weight s in
        balance_weight wb' t' y pos
      | BoundVar _ -> (if pos then wb + 1 else wb - 1), false
      | Node (s, l) ->
        let wb' = if pos then wb + prec#weight s else wb - prec#weight s in
        balance_weight_rec wb' l y pos false
    (** list version of the previous one, threaded with the check result *)
    and balance_weight_rec wb terms y pos res = match terms with
      | [] -> (wb, res)
      | t::terms' ->
        let (wb', res') = balance_weight wb t y pos in
        balance_weight_rec wb' terms' y pos (res || res')
    (** lexicographic comparison *)
    and tckbolex wb terms1 terms2 =
      match terms1, terms2 with
      | [], [] -> wb, Eq
      | t1::terms1', t2::terms2' ->
        (match tckbo wb t1 t2 with
        | (wb', Eq) -> tckbolex wb' terms1' terms2'
        | (wb', res) -> (* just compute the weights and return result *)
          let wb'', _ = balance_weight_rec wb' terms1' 0 true false in
          let wb''', _ = balance_weight_rec wb'' terms2' 0 false false in
          wb''', res)
      | [], _ | _, [] -> failwith "different arities in lexicographic comparison"
    (** commutative comparison. Not linear, must call kbo to
        avoid breaking the weight computing invariants *)
    and tckbocommute wb ss ts =
      (* multiset comparison *)
      let res = Utils.multiset_partial (kbo ~prec) ss ts in
      (* also compute weights of subterms *)
      let wb', _ = balance_weight_rec wb ss 0 true false in
      let wb'', _ = balance_weight_rec wb' ts 0 false false in
      wb'', res
    (** tupled version of kbo (kbo_5 of the paper) *)
    and tckbo wb t1 t2 =
      match t1.term, t2.term with
      | _ when T.eq_term t1 t2 -> (wb, Eq) (* do not update weight or var balance *)
      | Var x, Var y ->
        add_pos_var balance x;
        add_neg_var balance y;
        (wb, Incomparable)
      | Var x,  _ ->
        add_pos_var balance x;
        let wb', contains = balance_weight wb t2 x false in
        (wb' + 1, if contains then Lt else Incomparable)
      |  _, Var y -> 
        add_neg_var balance y;
        let wb', contains = balance_weight wb t1 y true in
        (wb' - 1, if contains then Gt else Incomparable)
      (* node/node, De Bruijn/De Bruijn, Bind/Bind *)
      | Node (f, ss), Node (g, ts) -> tckbo_composite wb f g ss ts
      | Bind (f, _, t1'), Bind (g, _, t2') -> tckbo_composite wb f g [t1'] [t2']
      | BoundVar i, BoundVar j ->
        (wb, if i = j && t1.sort == t2.sort then Eq else Incomparable)
      (* node and something else *)
      | Node (f, ss), Bind (g, _, t2') -> tckbo_composite wb f g ss [t2']
      | Node (f, ss), BoundVar _ -> tckbo_composite wb f db_symbol ss []
      | Bind (f, _, t1'), Node (g, ts) -> tckbo_composite wb f g [t1'] ts
      | BoundVar _, Node (g, ts) -> tckbo_composite wb db_symbol g [] ts
      (* De Bruijn with Bind *)
      | Bind (f, _, t1'), BoundVar _ -> tckbo_composite wb f db_symbol [t1'] []
      | BoundVar _, Bind (g, _, t2') -> tckbo_composite wb db_symbol g [] [t2']
    (** tckbo, for composite terms (ie non variables). It takes a symbol
        and a list of subterms. *)
    and tckbo_composite wb f g ss ts =
      (* do the recursive computation of kbo *)
      let wb', recursive = tckbo_rec wb f g ss ts in
      let wb'' = wb' + prec#weight f - prec#weight g in
      (* check variable condition *)
      let g_or_n = if balance.neg_counter = 0 then Gt else Incomparable
      and l_or_n = if balance.pos_counter = 0 then Lt else Incomparable in
      (* lexicographic product of weight and precedence *)
      if wb'' > 0 then wb'', g_or_n
      else if wb'' < 0 then wb'', l_or_n
      else (match prec#compare f g with
        | n when n > 0 -> wb'', g_or_n
        | n when n < 0 ->  wb'', l_or_n
        | _ ->
          assert (List.length ss = List.length ts);
          if recursive = Eq then wb'', Eq
          else if recursive = Lt then wb'', l_or_n
          else if recursive = Gt then wb'', g_or_n
          else wb'', Incomparable)
    (** recursive comparison *)
    and tckbo_rec wb f g ss ts =
      if f = g
        then if has_attr attr_multiset f
          (* use multiset or lexicographic comparison *)
          then tckbocommute wb ss ts
          else tckbolex wb ss ts
        else
          (* just compute variable and weight balances *)
          let wb', _ = balance_weight_rec wb ss 0 true false in
          let wb'', _ = balance_weight_rec wb' ts 0 false false in
          wb'', Incomparable
    in
    let _, res = tckbo 0 t1 t2 in res  (* ignore the weight *)

  let compare_terms ~prec x y =
    Utils.enter_prof prof_kbo;
    let cmp = kbo ~prec x y in
    Utils.exit_prof prof_kbo;
    cmp
end

(** hopefully more efficient (polynomial) implementation of LPO,
    following the paper "things to know when implementing LPO" by Löchner.
    We adapt here the implementation clpo6 with some multiset symbols (=) *)
module RPO6 = struct
  let name = "rpo6"

  (** recursive path ordering *)
  let rec rpo6 ~prec s t =
    if T.eq_term s t then Eq else  (* equality test is cheap *)
    match s.term, t.term with
    | Var _, Var _ -> Incomparable
    | _, Var _ -> if T.var_occurs t s then Gt else Incomparable
    | Var _, _ -> if T.var_occurs s t then Lt else Incomparable
    (* node/node, De Bruijn/De Bruijn, Bind/Bind *)
    | Node (f, ss), Node (g, ts) -> rpo6_composite ~prec s t f g ss ts
    | Bind (f, _, s'), Bind (g, _, t') -> rpo6_composite ~prec s t f g [s'] [t']
    | BoundVar i, BoundVar j ->
      if i = j && s.sort == t.sort then Eq else Incomparable
    (* node and something else *)
    | Node (f, ss), Bind (g, _, t') -> rpo6_composite ~prec s t f g ss [t']
    | Node (f, ss), BoundVar _ -> rpo6_composite ~prec s t f db_symbol ss []
    | Bind (f, _, s'), Node (g, ts) -> rpo6_composite ~prec s t f g [s'] ts
    | BoundVar _, Node (g, ts) -> rpo6_composite ~prec s t db_symbol g [] ts
    (* De Bruijn with Bind *)
    | Bind (f, _, s'), BoundVar _ -> rpo6_composite ~prec s t f db_symbol [s'] []
    | BoundVar _, Bind (g, _, t') -> rpo6_composite ~prec s t db_symbol g [] [t']
  (* handle the composite cases *)
  and rpo6_composite ~prec s t f g ss ts =
    match prec#compare f g with
    | 0 when has_attr attr_multiset f ->
      cMultiset ~prec ss ts (* multiset subterm comparison *)
    | 0 ->
      cLMA ~prec s t ss ts  (* lexicographic subterm comparison *)
    | n when n > 0 -> cMA ~prec s ts
    | n when n < 0 -> Utils.not_partial (cMA ~prec t ss)
    | _ -> assert false  (* match exhaustively *)
  (** try to dominate all the terms in ts by s; but by subterm property
      if some t' in ts is >= s then s < t=g(ts) *)
  and cMA ~prec s ts = match ts with
    | [] -> Gt
    | t::ts' ->
      (match rpo6 ~prec s t with
      | Gt -> cMA ~prec s ts'
      | Eq | Lt -> Lt
      | Incomparable -> Utils.not_partial (alpha ~prec ts' s))
  (** lexicographic comparison of s=f(ss), and t=f(ts) *)
  and cLMA ~prec s t ss ts = match ss, ts with
    | si::ss', ti::ts' ->
      (match rpo6 ~prec si ti with
        | Eq -> cLMA ~prec s t ss' ts'
        | Gt -> cMA ~prec s ts' (* just need s to dominate the remaining elements *)
        | Lt -> Utils.not_partial (cMA ~prec t ss')
        | Incomparable -> cAA ~prec s t ss' ts'
      )
    | [], [] -> Eq
    | _ -> assert false (* different length... *)
  (** multiset comparison of subterms (not optimized) *)
  and cMultiset ~prec ss ts = Utils.multiset_partial (rpo6 ~prec) ss ts
  (** bidirectional comparison by subterm property (bidirectional alpha) *)
  and cAA ~prec s t ss ts =
    match alpha ~prec ss t with
    | Gt -> Gt
    | Incomparable -> Utils.not_partial (alpha ~prec ts s)
    | _ -> assert false
  (** if some s in ss is >= t, then s > t by subterm property and transitivity *)
  and alpha ~prec ss t = match ss with
    | [] -> Incomparable
    | s::ss' ->
      (match rpo6 ~prec s t with
       | Eq | Gt -> Gt
       | Incomparable | Lt -> alpha ~prec ss' t)

  let compare_terms ~prec x y =
    Utils.enter_prof prof_rpo6;
    let cmp = rpo6 ~prec x y in
    Utils.exit_prof prof_rpo6;
    cmp
end

(* ----------------------------------------------------------------------
 * class interface
 * ---------------------------------------------------------------------- *)

(** Check that new_prec is a compatible superset of old_prec *)
let check_precedence old_prec new_prec =
  Utils.debug 2 "check compatibility of @[<h>%a@] with @[<h>%a@]"
<<<<<<< HEAD
                Terms.pp_precedence old_prec#snapshot
                Terms.pp_precedence new_prec#snapshot;
=======
                pp_precedence old_prec#snapshot
                pp_precedence new_prec#snapshot;
>>>>>>> 78428993
  let rec check l = match l with
  | [] | [_] -> true
  | x::((y::_) as l') -> new_prec#compare x y > 0 && check l'
  in check old_prec#snapshot

let kbo (p : precedence) : ordering =
  let prec = ref p in
  let cache = T.T2Cache.create 4096 in
  let compare a b = KBO.compare_terms ~prec:!prec a b in
  object
    method clear_cache () = T.T2Cache.clear cache;
    method precedence = !prec
    method compare a b = T.T2Cache.with_cache cache compare a b
    method set_precedence prec' =
      assert (check_precedence !prec prec');
      prec := prec';
      T.T2Cache.clear cache
    method name = KBO.name
  end

let rpo6 (p : precedence) : ordering =
  let prec = ref p in
  let cache = T.T2Cache.create 4096 in
  let compare a b = RPO6.compare_terms ~prec:!prec a b in
  object
    method clear_cache () = T.T2Cache.clear cache;
    method precedence = !prec
    method compare a b = T.T2Cache.with_cache cache compare a b
    method set_precedence prec' =
      assert (check_precedence !prec prec');
      prec := prec';
      T.T2Cache.clear cache
    method name = RPO6.name
  end

let choose name prec =
  match name with
  | "rpo6" -> rpo6 prec
  | "kbo" -> kbo prec
  | _ -> failwith ("unknown ordering: " ^ name)

let default_ordering signature = rpo6 (Precedence.default_precedence signature)<|MERGE_RESOLUTION|>--- conflicted
+++ resolved
@@ -300,13 +300,8 @@
 (** Check that new_prec is a compatible superset of old_prec *)
 let check_precedence old_prec new_prec =
   Utils.debug 2 "check compatibility of @[<h>%a@] with @[<h>%a@]"
-<<<<<<< HEAD
-                Terms.pp_precedence old_prec#snapshot
-                Terms.pp_precedence new_prec#snapshot;
-=======
                 pp_precedence old_prec#snapshot
                 pp_precedence new_prec#snapshot;
->>>>>>> 78428993
   let rec check l = match l with
   | [] | [_] -> true
   | x::((y::_) as l') -> new_prec#compare x y > 0 && check l'
