--- conflicted
+++ resolved
@@ -234,31 +234,9 @@
       bind ~recursive subst v t)
     id_subst seq
 
-<<<<<<< HEAD
 let bij =
   let open Bij in
   map
     ~inject:(fun s -> Sequence.to_list (to_seq s))
     ~extract:(fun l -> of_seq (Sequence.of_list l))
-    (list_ (pair (pair Terms.bij int_) (pair Terms.bij int_)))
-=======
-let to_json subst =
-  let items = Sequence.map
-    (fun ((v, o_v), (t, o_t)) ->
-      Json.mk_list [T.to_json v; Json.Int o_v; T.to_json v; Json.Int o_t])
-    (to_seq subst)
-  in
-  Json.mk_list_seq items
-
-let of_json ?(recursive=true) json =
-  let l = Json.to_list json in
-  let seq = Sequence.map
-    (fun json -> match json with
-      | Json.List [v; Json.Int o_v; t; Json.Int o_t] ->
-        let v = T.of_json v in
-        let t = T.of_json t in
-        ((v, o_v), (t, o_t))
-      | _ -> raise (Json.Type_error ("expected subst", json)))
-    (Sequence.of_list l) in
-  of_seq ~recursive seq
->>>>>>> 2aefb214
+    (list_ (pair (pair Terms.bij int_) (pair Terms.bij int_)))