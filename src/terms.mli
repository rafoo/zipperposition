--- conflicted
+++ resolved
@@ -271,17 +271,8 @@
 
 (** {2 Bijection} *)
 
-<<<<<<< HEAD
 val bij : term Bij.t
-
 val bij_varlist : varlist Bij.t
-=======
-val to_json : term -> Json.t
-val of_json : Json.t -> term
-
-val varlist_to_json : varlist -> Json.t
-val varlist_of_json : Json.t -> varlist
->>>>>>> 2aefb214
 
 (** {2 Skolem terms} *)
 
