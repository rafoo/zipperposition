(*
Zipperposition: a functional superposition prover for prototyping
Copyright (C) 2012 Simon Cruanes

This is free software; you can redistribute it and/or
modify it under the terms of the GNU General Public License
as published by the Free Software Foundation; either version 2
of the License, or (at your option) any later version.

This is distributed in the hope that it will be useful,
but WITHOUT ANY WARRANTY; without even the implied warranty of
MERCHANTABILITY or FITNESS FOR A PARTICULAR PURPOSE.  See the
GNU General Public License for more details.

You should have received a copy of the GNU General Public License
along with this program; if not, write to the Free Software
Foundation, Inc., 51 Franklin Street, Fifth Floor, Boston, MA
02110-1301 USA.
*)

open Basic
open Symbols

(** {1 First-order terms} *)

(** {2 Comparison, equality, containers} *)

val member_term : term -> term -> bool    (** [a] [b] checks if a subterm of b *)
val eq_term : term -> term -> bool        (** standard equality on terms *)
val compare_term : term -> term -> int    (** a simple order on terms *)
val hash_term : term -> int

module THashtbl : Hashtbl.S with type key = term
module TSet : Sequence.Set.S with type elt = term

module TCache : Cache.S with type key = term
module T2Cache : Cache.S2 with type key1 = term and type key2 = term

(** {2 Hashset of terms} *)
module THashSet :
  sig
    type t
    val create : unit -> t
    val cardinal : t -> int
    val member : t -> term -> bool
    val iter : t -> (term -> unit) -> unit
    val add : t -> term -> unit
    val merge : t -> t -> unit              (** [merge s1 s2] adds elements of s2 to s1 *)
    val to_list : t -> term list            (** build a list from the set *)
    val from_list : term list -> t          (** build a set from the list *)
  end

(** {2 Global terms table (hashconsing)} *)

module H : Hashcons.S with type t = term

val iter_terms : (term -> unit) -> unit       (** iterate through existing terms *)
val all_terms : unit -> term list             (** all currently existing terms *)
val stats : unit -> (int*int*int*int*int*int) (** hashcons stats *)

(** {2 Boolean flags} *)

val flag_db_closed : int
val flag_simplified : int
val flag_normal_form : int
val flag_ground : int
val flag_db_closed_computed : int

val set_flag : int -> term -> bool -> unit
  (** set or reset the given flag of the term to bool *)

val get_flag : int -> term -> bool
  (** read the flag *)

(** {2 Smart constructors} *)

(** In this section, term smart constructors are defined. Some of them
    accept a [?old] optional argument. This argument is an already existing
    term that the caller believes is likely to be equal to the result.
    This makes hashconsing faster if the result is equal to [old]. *)

<<<<<<< HEAD
(** In this section, term smart constructors are defined. Some of them
    accept a [?old] optional argument. This argument is an already existing
    term that the caller believes is likely to be equal to the result.
    This makes hashconsing faster if the result is equal to [old]. *)

val mk_var : ?old:term -> int -> sort -> term       (** Create a variable. The index must be >= 0 *)
val mk_bound_var : ?old:term -> int -> sort -> term (** De Bruijn index, must be >= 0 *)
val mk_bind : ?old:term -> symbol -> sort -> term -> term
=======
val mk_var : ?old:term -> int -> sort -> term       (** Create a variable. The index must be >= 0 *)
val mk_bound_var : ?old:term -> int -> sort -> term (** De Bruijn index, must be >= 0 *)

val mk_bind : ?old:term -> symbol -> sort -> sort -> term -> term
  (** [mk_bind s r a t] binds the De Bruijn 0 in [t] with type [a].
      The resulting term has type [r] *)

>>>>>>> 78428993
val mk_node : ?old:term -> symbol -> sort -> term list -> term
val mk_const : ?old:term -> symbol -> sort -> term

val true_term : term                        (** tautology symbol *)
val false_term : term                       (** antilogy symbol *)

val mk_not : term -> term
val mk_and : term -> term -> term
val mk_or : term -> term -> term
val mk_imply : term -> term -> term
val mk_equiv : term -> term -> term
val mk_xor : term -> term -> term
val mk_eq : term -> term -> term
<<<<<<< HEAD
val mk_lambda : sort -> term -> term        (** Like mk_bind, the result sort is needed *)
val mk_forall : term -> term
val mk_exists : term -> term
=======
val mk_neq : term -> term -> term
val mk_lambda : sort -> sort -> term -> term  (** Like mk_bind, the result sort is needed *)
val mk_forall : sort -> term -> term
val mk_exists : sort -> term -> term

val mk_at : ?old:term -> term -> term -> term   (** t1 t2 -> t1 @ t2 *)
>>>>>>> 78428993

val mk_at : ?old:term -> term -> term -> term   (** t1 t2 -> t1 @ t2 *)

val cast : term -> sort -> term             (** cast (change sort) *)

(** {2 Subterms and positions} *)

val is_var : term -> bool
val is_bound_var : term -> bool
val is_node : term -> bool
val is_const : term -> bool
val is_bind : term -> bool

val at_pos : term -> position -> term 
  (** retrieve subterm at pos, or raise Invalid_argument*)

val replace_pos : term -> position -> term -> term
  (** replace t|_p by the second term *)

val replace : term -> old:term -> by:term -> term
  (** [replace t ~old ~by] syntactically replaces all occurrences of [old]
      in [t] by the term [by]. *)

val at_cpos : term -> compact_position -> term
  (** retrieve subterm at the compact pos, or raise Invalid_argument*)

val max_cpos : term -> compact_position
  (** maximum position in the term *)

val pos_to_cpos : position -> compact_position
val cpos_to_pos : compact_position -> position

val var_occurs : term -> term -> bool       (** [var_occurs x t] true iff x in t *)
val is_ground_term : term -> bool           (** is the term ground? *)
val max_var : varlist -> int                (** find the maximum variable index, >= 0 *)
val min_var : varlist -> int
val add_vars : THashSet.t -> term -> unit   (** add variables of the term to the set *)
val vars : term -> varlist                  (** compute variables of the term *)
val vars_list : term list -> varlist        (** variables of terms in the list *)
val vars_seq : term Sequence.t -> varlist   (** variables of terms in the sequence *)
val depth : term -> int                     (** depth of the term *)

(** {2 De Bruijn indexes} *)

val atomic : term -> bool                   (** atomic proposition, or term, at root *)
val atomic_rec : term -> bool               (** does not contain connectives/quantifiers *)
val db_closed : term -> bool                (** check whether the term is closed *)

val db_contains : term -> int -> bool
  (** Does t contains the De Bruijn variable of index n? *)

val db_replace : term -> term -> term
  (** Substitution of De Bruijn symbol by a term. [db_replace t s]
      replaces the De Bruijn symbol 0 by s in t *)

val db_lift : int -> term -> term
  (** lift the non-captured De Bruijn indexes in the term by n *)

val db_unlift : term -> term
  (** Unlift the term (decrement indices of all De Bruijn variables inside *)

val db_from_term : term -> term -> term
  (** Replace [t'] by a fresh De Bruijn index in [t]. *)

val db_from_var : term -> term -> term
  (** [db_from_var t v] replace v by a De Bruijn symbol in t.
      Same as db_from_term. *)

val look_db_sort : int -> term -> sort option
  (** [look_db_sort n t] find the sort of the De Bruijn index n in t *)

<<<<<<< HEAD
(** {2 High-level transformations} *)

val close_forall : term -> term             (** Bind all free variables by 'forall' *)
val close_exists : term -> term             (** Bind all free variables by 'exists' *)

val curry : term -> term                    (** Currify all subterms *)
val uncurry : term -> term                  (** Uncurrify all subterms *)

val beta_reduce : term -> term              (** Beta reduce the (curryfied) term *)
(* ----------------------------------------------------------------------
 * Pretty printing
 * ---------------------------------------------------------------------- *)
=======
(** {2 High-level operations} *)
>>>>>>> 78428993

(** constructors with free variables. The first argument is the
    list of variables that is bound, then the quantified/abstracted
    term. *)

val mk_lambda_var : term list -> term -> term   (** (lambda v1,...,vn. t). *)
val mk_forall_var : term list -> term -> term
val mk_exists_var : term list -> term -> term

val close_forall : term -> term             (** Bind all free variables by 'forall' *)
val close_exists : term -> term             (** Bind all free variables by 'exists' *)

val signature : term Sequence.t -> signature  (** Signature of the terms *)
val symbols : term Sequence.t -> SSet.t       (** Symbols of the terms (keys of signature) *)

val db_to_classic : ?varindex:int ref -> term -> term
  (** Transform binders and De Bruijn indexes into regular variables.
      [varindex] is a variable counter used to give fresh variables
      names to De Bruijn indexes. *)

val curry : term -> term                    (** Currify all subterms *)
val uncurry : term -> term                  (** Un-currify all subterms *)
val curryfied : term -> bool                (** Is the term already curryfied? *)

val is_fo : term -> bool                    (** Check that the (curryfied) term is first-order *)

val beta_reduce : term -> term              (** Beta-reduce the (curryfied) term *)

val eta_reduce : term -> term               (** Eta-reduce the (curryfied) term *)

val lambda_abstract : term -> term -> term
  (** [lambda_abstract t sub_t], applied to a currified term [t], and a
      subterm [sub_t] of [t], gives [t'] such that
      [beta_reduce (t' @ sub_t) == t] holds.
      It basically abstracts out [sub_t] with a lambda. If [sub_t] is not
      a subterm of [t], then [t' == ^[X]: t].

      For instance (@ are omitted), [lambda_abstract f(a,g @ b,c) g] will return
      the term [^[X]: f(a, X @ b, c)] *)

(** {2 Some AC-utils} *)

val flatten_ac : symbol -> term list -> term list
  (** [flatten_ac f l] flattens the list of terms [l] by deconstructing all its
      elements that have [f] as head symbol. For instance, if l=[1+2; 3+(4+5)]
      with f="+", this will return [1;2;3;4;5], perhaps in a different order *)

val ac_normal_form : ?is_ac:(symbol -> bool) -> ?is_com:(symbol -> bool) ->
                      term -> term
  (** normal form of the term modulo AC *)

val ac_eq : ?is_ac:(symbol -> bool) -> ?is_com:(symbol -> bool) ->
            term -> term -> bool
  (** Check whether the two terms are AC-equal. Optional arguments specify
      which symbols are AC or commutative (by default by looking at
      attr_ac and attr_commut). *)

(** {2 Pretty printing} *)

val pp_sort : Format.formatter -> sort -> unit

(** type of a pretty printer for terms *)
class type pprinter_term =
  object
    method pp : Format.formatter -> term -> unit  (** pretty print a term *)
  end

val pp_term : pprinter_term ref                     (** current choice *)
val pp_term_tstp : pprinter_term                    (** print term in TSTP syntax *)
val pp_term_debug :                                 (** print term in a nice syntax *)
  <
    pp : Format.formatter  -> term -> unit;
    sort : bool -> unit;                            (** print sorts of terms? *)
  >

(** {2 JSON} *)

val to_json : term -> json
val of_json : json -> term

val varlist_to_json : varlist -> json
val varlist_of_json : json -> varlist

(** {2 Skolem terms} *)

(** Prefix used for skolem symbols *)
val skolem_prefix : string ref

(** Skolemize the given term at root (assumes it occurs just under an
    existential quantifier, whose De Bruijn variable is replaced
    by a fresh symbol applied to free variables). This also
    caches symbols, so that the same term is always skolemized
    the same way. The sort is the sort of the free De Bruijn symbol in t.

    It also refreshes the ordering (the signature has changed) *)
val classic_skolem : ord:ordering -> term -> sort -> term

(** Skolemization with a special non-first order symbol. The purpose is
    not to introduce too many terms. A proposition p is skolemized
    into $$skolem(p), which makes naturally for inner skolemization.

    The advantage is that it does not modify the signature, and also that
    rewriting can be performed inside the skolem terms. *)
val unamed_skolem : ord:ordering -> term -> sort -> term

(** default skolemization function *)
val skolem : (ord:ordering -> term -> sort -> term) ref<|MERGE_RESOLUTION|>--- conflicted
+++ resolved
@@ -79,16 +79,6 @@
     term that the caller believes is likely to be equal to the result.
     This makes hashconsing faster if the result is equal to [old]. *)
 
-<<<<<<< HEAD
-(** In this section, term smart constructors are defined. Some of them
-    accept a [?old] optional argument. This argument is an already existing
-    term that the caller believes is likely to be equal to the result.
-    This makes hashconsing faster if the result is equal to [old]. *)
-
-val mk_var : ?old:term -> int -> sort -> term       (** Create a variable. The index must be >= 0 *)
-val mk_bound_var : ?old:term -> int -> sort -> term (** De Bruijn index, must be >= 0 *)
-val mk_bind : ?old:term -> symbol -> sort -> term -> term
-=======
 val mk_var : ?old:term -> int -> sort -> term       (** Create a variable. The index must be >= 0 *)
 val mk_bound_var : ?old:term -> int -> sort -> term (** De Bruijn index, must be >= 0 *)
 
@@ -96,7 +86,6 @@
   (** [mk_bind s r a t] binds the De Bruijn 0 in [t] with type [a].
       The resulting term has type [r] *)
 
->>>>>>> 78428993
 val mk_node : ?old:term -> symbol -> sort -> term list -> term
 val mk_const : ?old:term -> symbol -> sort -> term
 
@@ -110,18 +99,12 @@
 val mk_equiv : term -> term -> term
 val mk_xor : term -> term -> term
 val mk_eq : term -> term -> term
-<<<<<<< HEAD
-val mk_lambda : sort -> term -> term        (** Like mk_bind, the result sort is needed *)
-val mk_forall : term -> term
-val mk_exists : term -> term
-=======
 val mk_neq : term -> term -> term
 val mk_lambda : sort -> sort -> term -> term  (** Like mk_bind, the result sort is needed *)
 val mk_forall : sort -> term -> term
 val mk_exists : sort -> term -> term
 
 val mk_at : ?old:term -> term -> term -> term   (** t1 t2 -> t1 @ t2 *)
->>>>>>> 78428993
 
 val mk_at : ?old:term -> term -> term -> term   (** t1 t2 -> t1 @ t2 *)
 
@@ -193,22 +176,7 @@
 val look_db_sort : int -> term -> sort option
   (** [look_db_sort n t] find the sort of the De Bruijn index n in t *)
 
-<<<<<<< HEAD
-(** {2 High-level transformations} *)
-
-val close_forall : term -> term             (** Bind all free variables by 'forall' *)
-val close_exists : term -> term             (** Bind all free variables by 'exists' *)
-
-val curry : term -> term                    (** Currify all subterms *)
-val uncurry : term -> term                  (** Uncurrify all subterms *)
-
-val beta_reduce : term -> term              (** Beta reduce the (curryfied) term *)
-(* ----------------------------------------------------------------------
- * Pretty printing
- * ---------------------------------------------------------------------- *)
-=======
 (** {2 High-level operations} *)
->>>>>>> 78428993
 
 (** constructors with free variables. The first argument is the
     list of variables that is bound, then the quantified/abstracted
