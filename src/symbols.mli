(*
Zipperposition: a functional superposition prover for prototyping
Copyright (C) 2012 Simon Cruanes

This is free software; you can redistribute it and/or
modify it under the terms of the GNU General Public License
as published by the Free Software Foundation; either version 2
of the License, or (at your option) any later version.

This is distributed in the hope that it will be useful,
but WITHOUT ANY WARRANTY; without even the implied warranty of
MERCHANTABILITY or FITNESS FOR A PARTICULAR PURPOSE.  See the
GNU General Public License for more details.

You should have received a copy of the GNU General Public License
along with this program; if not, write to the Free Software
Foundation, Inc., 51 Franklin Street, Fifth Floor, Boston, MA
02110-1301 USA.
*)

<<<<<<< HEAD
(** Symbols and signature *)

type symbol
  (** abstract type of a symbol *)

type sort =
  | Sort of symbol          (** Atomic sort *)
  | Fun of sort * sort list (** Function sort (first is return type) *)
  (** simple types *)

(** exception raised when sorts are mismatched *)
exception SortError of string
=======
(** {1 Symbols and signature} *)

(** {2 Definition of symbols and sorts} *)

type symbol = {
  symb_val : symbol_val;
  mutable symb_id : int;
  mutable symb_attrs : int;
} (** A symbol is a string, a unique ID, and some attributes *)
and symbol_val =
  | Const of string
  | Distinct of string
  | Num of Num.num
  | Real of float
  (** A symbol value is a string, a quoted string, or a number *)
>>>>>>> 78428993

val compare_symbols : symbol -> symbol -> int
  (** total ordering on symbols (equality is ==) *)

val hash_symbol : symbol -> int
  (** hash the symbol *)

val hash_sort : sort -> int

type symbol_attribute = int
  (** attributes of the symbol *)

(** {2 Boolean attributes} *)

(** Boolean attributes are flags that can be attached to symbols. Since
    symbols are perfectly shared, a flag is system-wide. Flags can
    be combined using the {s lor} operator. *)

val attr_skolem : symbol_attribute      (** skolem symbol? *)
val attr_split : symbol_attribute       (** symbol used for splitting? *)
val attr_binder : symbol_attribute      (** is the symbol a binding symbol? *)
val attr_infix : symbol_attribute       (** symbol is binary infix? *)
val attr_ac : symbol_attribute          (** symbol is associative-commutative? *)
val attr_multiset : symbol_attribute    (** symbol has multiset status for RPO *)
val attr_fresh_const : symbol_attribute (** symbol that is a fresh constant *)
val attr_commut : symbol_attribute      (** symbol that is commutative (not ac) *)
val attr_polymorphic : symbol_attribute (** symbol that is ad-hoc polymorphic *)

val mk_symbol : ?attrs:symbol_attribute -> string -> symbol
val mk_distinct : ?attrs:symbol_attribute -> string -> symbol
val mk_num : ?attrs:symbol_attribute -> Num.num -> symbol
val mk_int : ?attrs:symbol_attribute -> int -> symbol
val mk_real : ?attrs:symbol_attribute -> float -> symbol

val is_used : string -> bool
  (** is the symbol already used? *)

val tag_symbol : symbol -> int
  (** unique ID of the symbol *)

val attrs_symbol : symbol -> symbol_attribute
  (** access attributes of a symbol *)

val has_attr : symbol_attribute -> symbol -> bool
  (** does the symbol have this attribute? *)

val name_symbol : symbol -> string
  (** Printable form of a symbol *)

module SHashtbl : Hashtbl.S with type key = symbol

module SMap : Map.S with type key = symbol
module SMapSeq : Sequence.Map.S with type key = symbol and type 'a map = 'a SMap.t

module SSet : Set.S with type elt = symbol
module SSetSeq : Sequence.Set.S with type elt = symbol and type set = SSet.t

<<<<<<< HEAD
(* connectives *)
=======
(** {2 connectives} *)

>>>>>>> 78428993
val true_symbol : symbol
val false_symbol : symbol
val eq_symbol : symbol
val exists_symbol : symbol
val forall_symbol : symbol
val lambda_symbol : symbol
val not_symbol : symbol
val imply_symbol : symbol
val and_symbol : symbol
val or_symbol : symbol

(** {2 Magic symbols} *)

val at_symbol : symbol    (** higher order curryfication symbol *)

val db_symbol : symbol    (** pseudo symbol kept for locating bound vars in precedence *)
val split_symbol : symbol (** pseudo symbol for locating split symbols in precedence *)
val const_symbol : symbol (** pseudo symbol for locating magic constants in precedence *)
val num_symbol : symbol   (** pseudo symbol to locate numbers in the precedence *)

val mk_fresh_const : int -> symbol
  (** Infinite set of symbols, accessed by index, that will not collide with
      the signature of the problem *)

(** {2 sorts} *)

type sort =
  | Sort of string (** Atomic sort *)
  | Fun of sort * sort list (** Function sort (first is return type) *)
  (** simple types *)

(** exception raised when sorts are mismatched *)
exception SortError of string

val bool_symbol : string
val type_symbol : string
val univ_symbol : string
val int_symbol : string
val rat_symbol : string
val real_symbol : string

(** Sorts are simple types. Note that equality on sorts is (==),
    because sorts are hashconsed (to save memory) *)

val compare_sort : sort -> sort -> int

val hash_sort : sort -> int

<<<<<<< HEAD
(** {2 sorts} *)

val bool_symbol : symbol
val type_symbol : symbol
val univ_symbol : symbol

(** Sorts are simple types. Note that equality on sorts is (==),
    because sorts are hashconsed (to save memory) *)

val compare_sort : sort -> sort -> int

val hash_sort : sort -> int

val mk_sort : symbol -> sort
=======
val mk_sort : string -> sort
  (** Build an atomic sort *)
>>>>>>> 78428993

val (<==) : sort -> sort list -> sort
  (** [s <== args] build the sort of functions that take arguments
      of sort [args], and has return type [s] *)

val (<=.) : sort -> sort -> sort
  (** Helper for unary function sort. Left-associative, ie
      [a <=. b <=. c] is like [(a <=. b) <=. c] *)

val (@@) : sort -> sort list -> sort
<<<<<<< HEAD
  (** [s @@ args] applies the sort [s] to arguments [args]. Types must match *)
=======
  (** [s @@ args] applies the sort [s] to arguments [args]. Basic must match *)
>>>>>>> 78428993

val bool_ : sort
val type_ : sort
val univ_ : sort
<<<<<<< HEAD
=======
val int_ : sort
val rat_ : sort
val real_ : sort
>>>>>>> 78428993

val arity : sort -> int
  (** Arity of a sort, ie nunber of arguments of the function, or 0 *)

(** {2 Signature} *)

(** A signature maps symbols to their sort *)
type signature = sort SMap.t

val empty_signature : signature
  (** The empty signature *)

val base_signature : signature
  (** the signature composed of predefined symbols *)

val base_symbols : SSet.t
  (** Set of base symbols *)

val is_base_symbol : symbol -> bool

val add_signature : signature -> symbol -> sort -> signature
  (** Add a symbol to the signature, failing if it is incompatible *)

val symbols_of_signature : signature -> symbol list
<<<<<<< HEAD
  (** extract the list of symbols from the complete signature *)
=======
  (** extract the list of symbols from the complete signature *)

val merge_signatures : signature -> signature -> signature
  (** Merge two signatures. raises Failure if they are incompatible. *)

(** {2 Conversions and printing} *)

val sig_to_seq : signature -> (symbol * sort) Sequence.t
val sig_of_seq : ?signature:signature -> (symbol * sort) Sequence.t -> signature

val to_json : symbol -> Yojson.Basic.json
val of_json : Yojson.Basic.json -> symbol

val sort_to_json : sort -> Yojson.Basic.json
val sort_of_json : Yojson.Basic.json -> sort

val sig_to_json : signature -> Yojson.Basic.json
val sig_of_json : ?signature:signature -> Yojson.Basic.json -> signature

val pp_symbol : Format.formatter -> symbol -> unit
val pp_sort : Format.formatter -> sort -> unit
val pp_signature : Format.formatter -> signature -> unit
val pp_precedence : Format.formatter -> symbol list -> unit
>>>>>>> 78428993
<|MERGE_RESOLUTION|>--- conflicted
+++ resolved
@@ -18,20 +18,6 @@
 02110-1301 USA.
 *)
 
-<<<<<<< HEAD
-(** Symbols and signature *)
-
-type symbol
-  (** abstract type of a symbol *)
-
-type sort =
-  | Sort of symbol          (** Atomic sort *)
-  | Fun of sort * sort list (** Function sort (first is return type) *)
-  (** simple types *)
-
-(** exception raised when sorts are mismatched *)
-exception SortError of string
-=======
 (** {1 Symbols and signature} *)
 
 (** {2 Definition of symbols and sorts} *)
@@ -47,15 +33,12 @@
   | Num of Num.num
   | Real of float
   (** A symbol value is a string, a quoted string, or a number *)
->>>>>>> 78428993
 
 val compare_symbols : symbol -> symbol -> int
   (** total ordering on symbols (equality is ==) *)
 
 val hash_symbol : symbol -> int
   (** hash the symbol *)
-
-val hash_sort : sort -> int
 
 type symbol_attribute = int
   (** attributes of the symbol *)
@@ -105,12 +88,8 @@
 module SSet : Set.S with type elt = symbol
 module SSetSeq : Sequence.Set.S with type elt = symbol and type set = SSet.t
 
-<<<<<<< HEAD
-(* connectives *)
-=======
 (** {2 connectives} *)
 
->>>>>>> 78428993
 val true_symbol : symbol
 val false_symbol : symbol
 val eq_symbol : symbol
@@ -159,25 +138,8 @@
 
 val hash_sort : sort -> int
 
-<<<<<<< HEAD
-(** {2 sorts} *)
-
-val bool_symbol : symbol
-val type_symbol : symbol
-val univ_symbol : symbol
-
-(** Sorts are simple types. Note that equality on sorts is (==),
-    because sorts are hashconsed (to save memory) *)
-
-val compare_sort : sort -> sort -> int
-
-val hash_sort : sort -> int
-
-val mk_sort : symbol -> sort
-=======
 val mk_sort : string -> sort
   (** Build an atomic sort *)
->>>>>>> 78428993
 
 val (<==) : sort -> sort list -> sort
   (** [s <== args] build the sort of functions that take arguments
@@ -188,21 +150,14 @@
       [a <=. b <=. c] is like [(a <=. b) <=. c] *)
 
 val (@@) : sort -> sort list -> sort
-<<<<<<< HEAD
-  (** [s @@ args] applies the sort [s] to arguments [args]. Types must match *)
-=======
   (** [s @@ args] applies the sort [s] to arguments [args]. Basic must match *)
->>>>>>> 78428993
 
 val bool_ : sort
 val type_ : sort
 val univ_ : sort
-<<<<<<< HEAD
-=======
 val int_ : sort
 val rat_ : sort
 val real_ : sort
->>>>>>> 78428993
 
 val arity : sort -> int
   (** Arity of a sort, ie nunber of arguments of the function, or 0 *)
@@ -227,9 +182,6 @@
   (** Add a symbol to the signature, failing if it is incompatible *)
 
 val symbols_of_signature : signature -> symbol list
-<<<<<<< HEAD
-  (** extract the list of symbols from the complete signature *)
-=======
   (** extract the list of symbols from the complete signature *)
 
 val merge_signatures : signature -> signature -> signature
@@ -252,5 +204,4 @@
 val pp_symbol : Format.formatter -> symbol -> unit
 val pp_sort : Format.formatter -> sort -> unit
 val pp_signature : Format.formatter -> signature -> unit
-val pp_precedence : Format.formatter -> symbol list -> unit
->>>>>>> 78428993
+val pp_precedence : Format.formatter -> symbol list -> unit