# OASIS_START
<<<<<<< HEAD
# DO NOT EDIT (digest: ea51d5ea6aec4ee3755a9c602b383851)
=======
# DO NOT EDIT (digest: 8bfa245931f1c9669164a6369d0054d9)
>>>>>>> a21c0e28
ClauseQueue
Clause
Const
Extensions
Literal
Literals
CompactClause
Ctx
Proof
ProofState
Saturate
Selection
PFormula
Theories
AC
PEnv
Params
Env
Monome
ArithLit
Signals
Multisets
calculi/Superposition
calculi/Chaining
calculi/EnumTypes
calculi/ArithInt
lib/LazyGraph
lib/Leftistheap
lib/Vector
lib/Sequence
lib/SmallSet
lib/UnionFind
lib/Choice
lib/Mixtbl
lib/Signal
# OASIS_STOP<|MERGE_RESOLUTION|>--- conflicted
+++ resolved
@@ -1,9 +1,5 @@
 # OASIS_START
-<<<<<<< HEAD
 # DO NOT EDIT (digest: ea51d5ea6aec4ee3755a9c602b383851)
-=======
-# DO NOT EDIT (digest: 8bfa245931f1c9669164a6369d0054d9)
->>>>>>> a21c0e28
 ClauseQueue
 Clause
 Const
