--- conflicted
+++ resolved
@@ -50,12 +50,8 @@
 
   val pp_pattern : Format.formatter -> t -> unit
   val pp_pattern_p : Format.formatter -> t parametrized -> unit
-<<<<<<< HEAD
+
   val bij : t Bij.t
-=======
-  val to_json : t -> Json.t
-  val of_json : Json.t -> t
->>>>>>> 2aefb214
 
   (** {2 Conversion pattern <-> clause, and matching} *)
 
@@ -156,12 +152,7 @@
   val pp_premise : Format.formatter -> premise -> unit
   val pp_fact : Format.formatter -> fact -> unit
 
-<<<<<<< HEAD
   val bij_definition : definition Bij.t
-=======
-  val definition_to_json : definition -> Json.t
-  val definition_of_json : Json.t -> definition
->>>>>>> 2aefb214
 
   (** {2 Datalog atoms} *)
 
@@ -175,12 +166,8 @@
   val hash_atom : atom -> int
 
   val pp_atom : Format.formatter -> atom -> unit
-<<<<<<< HEAD
+
   val bij_atom : atom Bij.t
-=======
-  val atom_to_json : atom -> Json.t
-  val atom_of_json : Json.t -> atom
->>>>>>> 2aefb214
 
   module Logic : Datalog.Logic.S with type symbol = atom
     (** The Datalog prover that reasons over atoms. *)
@@ -212,13 +199,8 @@
   val of_seq : t -> definition Sequence.t -> t
 
   val pp : Format.formatter -> t -> unit
-<<<<<<< HEAD
 
   val bij : t Bij.t
-=======
-  val to_json : t -> Json.t Stream.t
-  val of_json : t -> Json.t Stream.t -> t
->>>>>>> 2aefb214
 
   (** {2 Saving/restoring from/to disk} *)
 
