(*
Zipperposition: a functional superposition prover for prototyping
Copyright (C) 2012 Simon Cruanes

This is free software; you can redistribute it and/or
modify it under the terms of the GNU General Public License
as published by the Free Software Foundation; either version 2
of the License, or (at your option) any later version.

This is distributed in the hope that it will be useful,
but WITHOUT ANY WARRANTY; without even the implied warranty of
MERCHANTABILITY or FITNESS FOR A PARTICULAR PURPOSE.  See the
GNU General Public License for more details.

You should have received a copy of the GNU General Public License
along with this program; if not, write to the Free Software
Foundation, Inc., 51 Franklin Street, Fifth Floor, Boston, MA
02110-1301 USA.
*)

(** {1 Symbols and signature} *)

type symbol_attribute = int

(** {2 Boolean attributes} *)

let attr_skolem = 1 lsl 0
let attr_split = 1 lsl 1
let attr_binder = 1 lsl 2
let attr_infix = 1 lsl 3
let attr_ac = 1 lsl 4
let attr_multiset = 1 lsl 5
let attr_fresh_const = 1 lsl 6
let attr_commut = 1 lsl 7
let attr_polymorphic = 1 lsl 8

(** {2 Definition of symbols and sorts} *)

type symbol = {
  symb_val : symbol_val;
  mutable symb_id : int;
  mutable symb_attrs : int;
<<<<<<< HEAD
}

type sort =
  | Sort of symbol          (** Atomic sort *)
  | Fun of sort * sort list (** Function sort *)
  (** simple types *)

(** exception raised when sorts are mismatched *)
exception SortError of string
=======
} (** A symbol is a string, a unique ID, and some attributes *)
and symbol_val =
  | Const of string
  | Distinct of string
  | Num of Num.num
  | Real of float
  (** A symbol value is a string, a quoted string, or a number *)

let compare_symbol_val sv1 sv2 = match sv1, sv2 with
  | Const s1, Const s2 -> String.compare s1 s2
  | Distinct s1, Distinct s2 -> String.compare s1 s2
  | Num n1, Num n2 -> Num.compare_num n1 n2
  | Real f1, Real f2 -> compare f1 f2
  | Const _, _ -> 1
  | Distinct _, _ -> 1
  | Num _, _ -> 1
  | Real _, _ -> -1
>>>>>>> 78428993

let compare_symbols s1 s2 = s1.symb_id - s2.symb_id
  (** Comparison after hashconsing *)

let hash_symbol s = s.symb_id

let hash_sort s = hash_symbol s

(** weak hash table for symbols *)
module HashSymbol = Hashcons.Make(
  struct
    type t = symbol
    let equal s1 s2 = compare_symbol_val s1.symb_val s2.symb_val = 0
    let hash s = Hashtbl.hash s.symb_val
    let tag t s = (s.symb_id <- t; s)
  end)

let mk_symbol ?(attrs=0) s =
  let s = {
    symb_val = Const s;
    symb_id = 0;
    symb_attrs = attrs;
  } in
  HashSymbol.hashcons s

let mk_distinct ?(attrs=0) s =
  let s = {
    symb_val = Distinct s;
    symb_id = 0;
    symb_attrs = attrs;
  } in
  HashSymbol.hashcons s

let mk_num ?(attrs=0) n =
  let s = {
    symb_val = Num n;
    symb_id = 0;
    symb_attrs = attrs;
  } in
  HashSymbol.hashcons s

let mk_int ?(attrs=0) i =
  let s = {
    symb_val = Num (Num.num_of_int i);
    symb_id = 0;
    symb_attrs = attrs;
  } in
  HashSymbol.hashcons s

let mk_real ?(attrs=0) f =
  let s = {
    symb_val = Real f;
    symb_id = 0;
    symb_attrs = attrs;
  } in
  HashSymbol.hashcons s

let is_used s = HashSymbol.mem {symb_val=Const s; symb_id=0; symb_attrs=0;}

(** Printable form of a symbol *)
let name_symbol s = match s.symb_val with
  | Const s -> s
  | Distinct s -> s
  | Num n -> Num.string_of_num n
  | Real f -> string_of_float f

let tag_symbol s = s.symb_id

let attrs_symbol s = s.symb_attrs

(** does the symbol have this attribute? *)
let has_attr attr s = (s.symb_attrs land attr) <> 0

module SHashtbl = Hashtbl.Make(
  struct
    type t = symbol
    let equal = (==)
    let hash = hash_symbol
  end)

module SMap = Map.Make(struct type t = symbol let compare = compare_symbols end)
module SMapSeq = Sequence.Map.Adapt(SMap)

module SSet = Set.Make(struct type t = symbol let compare = compare_symbols end)
module SSetSeq = Sequence.Set.Adapt(SSet)

<<<<<<< HEAD
(* connectives *)
let true_symbol = mk_symbol "$true"
let false_symbol = mk_symbol "$false"
let eq_symbol = mk_symbol ~attrs:attr_infix "="
let exists_symbol = mk_symbol ~attrs:attr_binder "$$exists"
let forall_symbol = mk_symbol ~attrs:attr_binder "$$forall"
let lambda_symbol = mk_symbol ~attrs:attr_binder "$$lambda"
let not_symbol = mk_symbol "$$not"
let imply_symbol = mk_symbol ~attrs:attr_infix "$$imply"
let and_symbol = mk_symbol ~attrs:(attr_infix lor attr_ac) "$$and"
let or_symbol = mk_symbol ~attrs:(attr_infix lor attr_ac) "$$or"
=======
(** {2 connectives} *)

let true_symbol = mk_symbol "$true"
let false_symbol = mk_symbol "$false"
let eq_symbol = mk_symbol ~attrs:(attr_infix lor attr_multiset lor
                                  attr_commut lor attr_polymorphic) "="
let exists_symbol = mk_symbol ~attrs:attr_binder "?"
let forall_symbol = mk_symbol ~attrs:attr_binder "!"
let lambda_symbol = mk_symbol ~attrs:attr_binder "^"
let not_symbol = mk_symbol "~"
let imply_symbol = mk_symbol ~attrs:attr_infix "=>"
let and_symbol = mk_symbol ~attrs:(attr_infix lor attr_ac lor attr_multiset) "&"
let or_symbol = mk_symbol ~attrs:(attr_infix lor attr_ac lor attr_multiset) "|"
>>>>>>> 78428993

(** {2 Magic symbols} *)

(** higher order curryfication symbol *)
<<<<<<< HEAD
let at_symbol = mk_symbol ~attrs:attr_infix "@"
=======
let at_symbol = mk_symbol ~attrs:(attr_infix lor attr_polymorphic) "@"
>>>>>>> 78428993

(** pseudo symbol kept for locating bound vars in precedence. Bound
    vars are grouped in the precedence together w.r.t other symbols,
    but compare to each other by their index. *)
let db_symbol = mk_symbol "$$db_magic_cookie"

(** pseudo symbol for locating split symbols in precedence. Split
    symbols compare lexicographically with other split symbols,
    but are in a fixed location in precedence w.r.t other kinds of
    symbols. *)
let split_symbol = mk_symbol "$$split_magic_cookie"

<<<<<<< HEAD
(** {2 sorts} *)

let bool_symbol = mk_symbol "$o"
let type_symbol = mk_symbol "$tType"
let univ_symbol = mk_symbol "$i"

let rec compare_sort s1 s2 = match s1, s2 with
  | Sort a, Sort b -> compare_symbols a b
=======
(** pseudo symbol for locating magic constants in precedence.
    This is useful for keeping the precedence finite while managing
    an infinite set of fresh constants, that are used for
    testing terms for ground joinability (replacing variables
    with such constants) *)
let const_symbol = mk_symbol "$$const_magic_cookie"

(** pseudo symbol to locate numbers in the precedence *)
let num_symbol = mk_symbol "$$num_magic_cookie"

let pp_symbol formatter s = match s with
  | _ when s == db_symbol -> Format.pp_print_string formatter "[db]"
  | _ when s == split_symbol -> Format.pp_print_string formatter "[split]"
  | _ when s == num_symbol -> Format.pp_print_string formatter "[num]"
  | _ when s == const_symbol -> Format.pp_print_string formatter "[const]"
  | _ -> Format.pp_print_string formatter (name_symbol s) (* default *)

(** {2 sorts} *)

type sort =
  | Sort of string  (** Atomic sort *)
  | Fun of sort * sort list (** Function sort *)
  (** simple types *)

let rec pp_sort formatter sort = match sort with
  | Sort s -> Format.pp_print_string formatter s
  | Fun (s, [s']) ->
    Format.fprintf formatter "%a > %a" pp_sort s' pp_sort s
  | Fun (s, l) ->
    Format.fprintf formatter "(%a) > %a"
      (Sequence.pp_seq ~sep:" * " pp_sort) (Sequence.of_list l) pp_sort s

(** exception raised when sorts are mismatched *)
exception SortError of string

let bool_symbol = "$o"
let type_symbol = "$tType"
let univ_symbol = "$i"
let int_symbol = "$int"
let rat_symbol = "$rat"
let real_symbol = "$real"

let rec compare_sort s1 s2 = match s1, s2 with
  | Sort a, Sort b -> String.compare a b
>>>>>>> 78428993
  | Fun (a, la), Fun (b, lb) ->
    let cmp = compare_sort a b in
    if cmp <> 0 then cmp else compare_sorts la lb
  | Sort _, Fun _ -> -1
  | Fun _, Sort _ -> 1
and compare_sorts l1 l2 = match l1, l2 with
  | [], [] -> 0
  | x1::l1', x2::l2' ->
    let cmp = compare_sort x1 x2 in
    if cmp <> 0 then cmp else compare_sorts l1' l2'
  | [], _ -> -1
  | _, [] -> 1

let rec hash_sort s = match s with
<<<<<<< HEAD
  | Sort s -> Hash.hash_string s.symb_name
=======
  | Sort s -> Hash.hash_string s
>>>>>>> 78428993
  | Fun (s, l) -> hash_sorts (hash_sort s) l
and hash_sorts h l = match l with
  | [] -> h
  | x::l' -> hash_sorts (Hash.hash_int2 (hash_sort x) h) l'

(** weak hash table for sorts *)
module HashSort = Hashcons.Make(
  struct
    type t = sort
    let equal a b = compare_sort a b = 0
    let hash s = hash_sort s
    let tag t s = s  (* ignore tag *)
  end)

<<<<<<< HEAD
let mk_sort symb = HashSort.hashcons (Sort symb)
=======
let mk_sort s = HashSort.hashcons (Sort s)
>>>>>>> 78428993

let (<==) s l = match l with
  | [] -> s  (* collapse 0-ary functions *)
  | _ -> HashSort.hashcons (Fun (s, l))

let (<=.) s1 s2 = s1 <== [s2]

let can_apply l args =
  try List.for_all2 (==) l args
  with Invalid_argument _ -> false

<<<<<<< HEAD
(** [s @@ args] applies the sort [s] to arguments [args]. Types must match *)
=======
(** [s @@ args] applies the sort [s] to arguments [args]. Basic must match *)
>>>>>>> 78428993
let (@@) s args = match s, args with
  | Sort _, [] -> s
  | Fun (s', l), _ when can_apply l args -> s'
  | _ -> raise (SortError "cannot apply sort")

let type_ = mk_sort type_symbol
let bool_ = mk_sort bool_symbol
let univ_ = mk_sort univ_symbol
<<<<<<< HEAD
=======
let int_ = mk_sort int_symbol
let rat_ = mk_sort rat_symbol
let real_ = mk_sort real_symbol
>>>>>>> 78428993

(** Arity of a sort, ie nunber of arguments of the function, or 0 *)
let arity = function
  | Sort _ -> 0
  | Fun (_, l) -> List.length l
<<<<<<< HEAD
=======

(** Infinite set of symbols, accessed by index, that will not collide with
    the signature of the problem *)
let mk_fresh_const i =
  mk_symbol ~attrs:attr_fresh_const ("$$c_" ^ string_of_int i)

(** {2 Signature of a set of symbols} *)

(** A signature maps symbols to their sort *)
type signature = sort SMap.t

let empty_signature = SMap.empty

(** Add a symbol to the signature, failing if it is incompatible *)
let add_signature signature symb sort =
  try let sort' = SMap.find symb signature in
      if sort == sort'
        then signature
        else failwith (
          let b = Buffer.create 20 in
          Format.bprintf b "incompatible sorts %a, %a for %a"
            pp_sort sort pp_sort sort' pp_symbol symb;
          Buffer.contents b)
  with Not_found -> SMap.add symb sort signature

let sig_to_seq signature = SMapSeq.to_seq signature

let sig_of_seq ?(signature=empty_signature) seq =
  Sequence.fold
    (fun s (symb,sort) -> add_signature s symb sort)
    signature seq

let pp_signature formatter signature =
  Format.fprintf formatter "@[<h>%a@]"
    (Sequence.pp_seq
      (fun formatter (s, sort) ->
        Format.fprintf formatter "%a:%a" pp_symbol s pp_sort sort))
    (sig_to_seq signature)

let pp_precedence formatter symbols =
  Format.fprintf formatter "@[<h>%a@]"
    (Sequence.pp_seq ~sep:" > " pp_symbol) (Sequence.of_list symbols)
>>>>>>> 78428993

let table =
  [true_symbol, bool_;
   false_symbol, bool_;
   eq_symbol, bool_ <== [univ_; univ_];
   exists_symbol, bool_ <=. (bool_ <=. univ_);
   forall_symbol, bool_ <=. (bool_ <=. univ_);
   lambda_symbol, univ_ <=. (univ_ <=. univ_);
   not_symbol, bool_ <=. bool_;
   imply_symbol, bool_ <== [bool_; bool_];
   and_symbol, bool_ <== [bool_; bool_];
   or_symbol, bool_ <== [bool_; bool_];
   at_symbol, univ_ <== [univ_; univ_];   (* FIXME: this really ought to be polymorphic *)
   db_symbol, univ_;
   split_symbol, bool_;
<<<<<<< HEAD
=======
   const_symbol, univ_;
   num_symbol, univ_;
>>>>>>> 78428993
   ]

(** A signature maps symbols to (sort, arity) *)
type signature = sort SMap.t

let empty_signature = SMap.empty

(** default signature, containing predefined symbols with their arities and sorts *)
let base_signature =
  List.fold_left
    (fun signature (symb,sort) -> SMap.add symb sort signature)
    empty_signature table

(** Set of base symbols *)
let base_symbols = List.fold_left (fun set (s, _) -> SSet.add s set) SSet.empty table
<<<<<<< HEAD

(** extract the list of symbols from the complete signature *)
let symbols_of_signature signature =
  SMap.fold (fun s _ l -> s :: l) signature []
=======

let is_base_symbol s = SSet.mem s base_symbols

(** extract the list of symbols from the complete signature *)
let symbols_of_signature signature =
  SMap.fold (fun s _ l -> s :: l) signature []

(** Merge two signatures. raises Failure if they are incompatible. *)
let merge_signatures s1 s2 =
  SMap.merge
    (fun s sort1 sort2 -> match sort1, sort2 with
      | None, None -> None (* ?? *)
      | Some s1, Some s2 ->
        if s1 == s2 then Some s1 else failwith "merge_signatures: incompatible sorts"
      | Some s1, None -> Some s1
      | None, Some s2 -> Some s2)
    s1 s2

(** {2 Conversions and printing} *)

module Json = Yojson.Basic

let to_json s : Json.json = match s.symb_val with
  | Const s -> `String s
  | Distinct s -> `List [`String "distinct"; `String s]
  | Num n -> `List [`String "num"; `String (Num.string_of_num n)]
  | Real f -> `List [`String "real"; `String (string_of_float f)]

let of_json json = match json with
  | `String s -> mk_symbol s
  | `List [`String "distinct"; `String s] -> mk_distinct s
  | `List [`String "num"; `String n] -> mk_num (Num.num_of_string n)
  | `List [`String "real"; `String f] -> mk_real (float_of_string f)
  | _ -> raise (Json.Util.Type_error ("expected symbol", json))

let rec sort_to_json = function
  | Sort s -> `String s
  | Fun (s,l) -> `List (sort_to_json s :: List.map sort_to_json l)

let rec sort_of_json json = match json with
  | `String s -> mk_sort s
  | `List (s::l) -> (sort_of_json s) <== (List.map sort_of_json l)
  | _ -> raise (Json.Util.Type_error ("expected sort", json))

let sig_to_json signature =
  let items = Sequence.map
    (fun (s,sort) -> `List [to_json s; sort_to_json sort])
    (sig_to_seq signature)
  in
  `List (Sequence.to_list items)

let sig_of_json ?(signature=empty_signature) json =
  let pair_of_json json =
    match json with
    | `List [a;b] ->
      (of_json a, sort_of_json b)
    | _ -> let msg = "expected signature pair" in
         raise (Json.Util.Type_error (msg, json))
  in
  let l = Json.Util.to_list json in
  let seq = Sequence.map pair_of_json (Sequence.of_list l) in
  sig_of_seq ~signature seq
>>>>>>> 78428993
<|MERGE_RESOLUTION|>--- conflicted
+++ resolved
@@ -40,17 +40,6 @@
   symb_val : symbol_val;
   mutable symb_id : int;
   mutable symb_attrs : int;
-<<<<<<< HEAD
-}
-
-type sort =
-  | Sort of symbol          (** Atomic sort *)
-  | Fun of sort * sort list (** Function sort *)
-  (** simple types *)
-
-(** exception raised when sorts are mismatched *)
-exception SortError of string
-=======
 } (** A symbol is a string, a unique ID, and some attributes *)
 and symbol_val =
   | Const of string
@@ -68,7 +57,6 @@
   | Distinct _, _ -> 1
   | Num _, _ -> 1
   | Real _, _ -> -1
->>>>>>> 78428993
 
 let compare_symbols s1 s2 = s1.symb_id - s2.symb_id
   (** Comparison after hashconsing *)
@@ -155,19 +143,6 @@
 module SSet = Set.Make(struct type t = symbol let compare = compare_symbols end)
 module SSetSeq = Sequence.Set.Adapt(SSet)
 
-<<<<<<< HEAD
-(* connectives *)
-let true_symbol = mk_symbol "$true"
-let false_symbol = mk_symbol "$false"
-let eq_symbol = mk_symbol ~attrs:attr_infix "="
-let exists_symbol = mk_symbol ~attrs:attr_binder "$$exists"
-let forall_symbol = mk_symbol ~attrs:attr_binder "$$forall"
-let lambda_symbol = mk_symbol ~attrs:attr_binder "$$lambda"
-let not_symbol = mk_symbol "$$not"
-let imply_symbol = mk_symbol ~attrs:attr_infix "$$imply"
-let and_symbol = mk_symbol ~attrs:(attr_infix lor attr_ac) "$$and"
-let or_symbol = mk_symbol ~attrs:(attr_infix lor attr_ac) "$$or"
-=======
 (** {2 connectives} *)
 
 let true_symbol = mk_symbol "$true"
@@ -181,16 +156,11 @@
 let imply_symbol = mk_symbol ~attrs:attr_infix "=>"
 let and_symbol = mk_symbol ~attrs:(attr_infix lor attr_ac lor attr_multiset) "&"
 let or_symbol = mk_symbol ~attrs:(attr_infix lor attr_ac lor attr_multiset) "|"
->>>>>>> 78428993
 
 (** {2 Magic symbols} *)
 
 (** higher order curryfication symbol *)
-<<<<<<< HEAD
-let at_symbol = mk_symbol ~attrs:attr_infix "@"
-=======
 let at_symbol = mk_symbol ~attrs:(attr_infix lor attr_polymorphic) "@"
->>>>>>> 78428993
 
 (** pseudo symbol kept for locating bound vars in precedence. Bound
     vars are grouped in the precedence together w.r.t other symbols,
@@ -203,16 +173,6 @@
     symbols. *)
 let split_symbol = mk_symbol "$$split_magic_cookie"
 
-<<<<<<< HEAD
-(** {2 sorts} *)
-
-let bool_symbol = mk_symbol "$o"
-let type_symbol = mk_symbol "$tType"
-let univ_symbol = mk_symbol "$i"
-
-let rec compare_sort s1 s2 = match s1, s2 with
-  | Sort a, Sort b -> compare_symbols a b
-=======
 (** pseudo symbol for locating magic constants in precedence.
     This is useful for keeping the precedence finite while managing
     an infinite set of fresh constants, that are used for
@@ -257,7 +217,6 @@
 
 let rec compare_sort s1 s2 = match s1, s2 with
   | Sort a, Sort b -> String.compare a b
->>>>>>> 78428993
   | Fun (a, la), Fun (b, lb) ->
     let cmp = compare_sort a b in
     if cmp <> 0 then cmp else compare_sorts la lb
@@ -272,11 +231,7 @@
   | _, [] -> 1
 
 let rec hash_sort s = match s with
-<<<<<<< HEAD
-  | Sort s -> Hash.hash_string s.symb_name
-=======
   | Sort s -> Hash.hash_string s
->>>>>>> 78428993
   | Fun (s, l) -> hash_sorts (hash_sort s) l
 and hash_sorts h l = match l with
   | [] -> h
@@ -291,11 +246,7 @@
     let tag t s = s  (* ignore tag *)
   end)
 
-<<<<<<< HEAD
-let mk_sort symb = HashSort.hashcons (Sort symb)
-=======
 let mk_sort s = HashSort.hashcons (Sort s)
->>>>>>> 78428993
 
 let (<==) s l = match l with
   | [] -> s  (* collapse 0-ary functions *)
@@ -307,11 +258,7 @@
   try List.for_all2 (==) l args
   with Invalid_argument _ -> false
 
-<<<<<<< HEAD
-(** [s @@ args] applies the sort [s] to arguments [args]. Types must match *)
-=======
 (** [s @@ args] applies the sort [s] to arguments [args]. Basic must match *)
->>>>>>> 78428993
 let (@@) s args = match s, args with
   | Sort _, [] -> s
   | Fun (s', l), _ when can_apply l args -> s'
@@ -320,19 +267,14 @@
 let type_ = mk_sort type_symbol
 let bool_ = mk_sort bool_symbol
 let univ_ = mk_sort univ_symbol
-<<<<<<< HEAD
-=======
 let int_ = mk_sort int_symbol
 let rat_ = mk_sort rat_symbol
 let real_ = mk_sort real_symbol
->>>>>>> 78428993
 
 (** Arity of a sort, ie nunber of arguments of the function, or 0 *)
 let arity = function
   | Sort _ -> 0
   | Fun (_, l) -> List.length l
-<<<<<<< HEAD
-=======
 
 (** Infinite set of symbols, accessed by index, that will not collide with
     the signature of the problem *)
@@ -375,7 +317,6 @@
 let pp_precedence formatter symbols =
   Format.fprintf formatter "@[<h>%a@]"
     (Sequence.pp_seq ~sep:" > " pp_symbol) (Sequence.of_list symbols)
->>>>>>> 78428993
 
 let table =
   [true_symbol, bool_;
@@ -391,15 +332,9 @@
    at_symbol, univ_ <== [univ_; univ_];   (* FIXME: this really ought to be polymorphic *)
    db_symbol, univ_;
    split_symbol, bool_;
-<<<<<<< HEAD
-=======
    const_symbol, univ_;
    num_symbol, univ_;
->>>>>>> 78428993
    ]
-
-(** A signature maps symbols to (sort, arity) *)
-type signature = sort SMap.t
 
 let empty_signature = SMap.empty
 
@@ -411,12 +346,6 @@
 
 (** Set of base symbols *)
 let base_symbols = List.fold_left (fun set (s, _) -> SSet.add s set) SSet.empty table
-<<<<<<< HEAD
-
-(** extract the list of symbols from the complete signature *)
-let symbols_of_signature signature =
-  SMap.fold (fun s _ l -> s :: l) signature []
-=======
 
 let is_base_symbol s = SSet.mem s base_symbols
 
@@ -478,5 +407,4 @@
   in
   let l = Json.Util.to_list json in
   let seq = Sequence.map pair_of_json (Sequence.of_list l) in
-  sig_of_seq ~signature seq
->>>>>>> 78428993
+  sig_of_seq ~signature seq