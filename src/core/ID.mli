
(* This file is free software, part of Logtk. See file "license" for more details. *)

(** {1 Unique Identifiers}

    An {!ID.t} is a unique identifier (an integer) with a human-readable name.
    We use those to give names to variables that are not hashconsed (the hashconsing
    does not play nice with names)

<<<<<<< HEAD
  @since 1.0 *)
=======
    @since NEXT_RELEASE *)
>>>>>>> 3e6f724f

type t = private {
  id: int;
  name: string;
  mutable payload: exn; (** Use [exn] as an open type for user-defined payload *)
}

val make : string -> t
(** Makes a fresh ID *)

val makef : ('a, Format.formatter, unit, t) format4 -> 'a

val copy : t -> t
(** Copy with a new ID *)

val id : t -> int
val name : t -> string
val payload : t -> exn

exception No_payload

val set_payload : ?can_erase:(exn -> bool) -> t -> exn -> unit
(** Set given exception as payload.
    @param can_erase if provided, checks whether the current value
      can be safely erased.
    @raise Invalid_argument if there already is a payload. *)

val set_payload_erase : t -> exn -> unit
(** Set given exception as payload. Erases any previous value. *)

include Interfaces.HASH with type t := t
include Interfaces.ORD with type t := t
include Interfaces.PRINT with type t := t

(** NOTE: default printer does not display the {!id} field *)

val pp_full : t CCFormat.printer
(** Prints the ID with its internal number *)

val pp_fullc : t CCFormat.printer
(** Prints the ID with its internal number colored in gray (better for
    readability). Only use for debugging. *)

val gensym : unit -> t
(** Generate a new ID with a new, unique name *)

module Map : CCMap.S with type key = t
module Set : CCSet.S with type elt = t
module Tbl : CCHashtbl.S with type key = t

<|MERGE_RESOLUTION|>--- conflicted
+++ resolved
@@ -7,11 +7,7 @@
     We use those to give names to variables that are not hashconsed (the hashconsing
     does not play nice with names)
 
-<<<<<<< HEAD
   @since 1.0 *)
-=======
-    @since NEXT_RELEASE *)
->>>>>>> 3e6f724f
 
 type t = private {
   id: int;
