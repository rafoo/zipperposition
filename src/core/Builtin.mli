--- conflicted
+++ resolved
@@ -5,11 +5,7 @@
 
     Covers numbers, connectives, and builtin types
 
-<<<<<<< HEAD
   @since 1.0 *)
-=======
-    @since NEXT_RELEASE *)
->>>>>>> 3e6f724f
 
 type t =
   | Not
