--- conflicted
+++ resolved
@@ -38,131 +38,7 @@
   val signature : Signature.t
   val ord : Ordering.t
   val select : Selection.t
-<<<<<<< HEAD
-
-  val renaming_clear : unit  -> Substs.Renaming.t
-  (** Obtain the global renaming. The renaming is cleared before
-      it is returned. *)
-
-  val lost_completeness : unit -> unit
-  (** To be called when completeness is not preserved *)
-
-  val is_completeness_preserved : unit -> bool
-  (** Check whether completeness was preserved so far *)
-
-  val add_signature : Signature.t -> unit
-  (** Merge  the given signature with the context's one *)
-
-  val find_signature : Symbol.t -> Type.t option
-  (** Find the type of the given symbol *)
-
-  val find_signature_exn : Symbol.t -> Type.t
-  (** Unsafe version of {!find_signature}.
-      @raise Not_found for unknown symbols *)
-
-  val declare : Symbol.t -> Type.t -> unit
-  (** Declare the type of a symbol (updates signature) *)
-
-  val on_new_symbol : (Symbol.t * Type.t) Signal.t
-  val on_signature_update : Signature.t Signal.t
-
-  val ad_hoc_symbols : unit -> Symbol.Set.t
-  (** Current set of ad-hoc symbols *)
-
-  val add_ad_hoc_symbols : Symbol.t Sequence.t -> unit
-  (** Declare that some symbols are "ad hoc", ie they are not really
-      polymorphic and should not be considered as such *)
-
-  (** {2 Literals} *)
-
-  module Lit : sig
-    val from_hooks : unit -> Literal.Conv.hook_from list
-    val add_from_hook : Literal.Conv.hook_from -> unit
-
-    val to_hooks : unit -> Literal.Conv.hook_to list
-    val add_to_hook : Literal.Conv.hook_to -> unit
-
-    val of_form : Formula.FO.t -> Literal.t
-      (** @raise Invalid_argument if the formula is not atomic *)
-
-    val to_form : Literal.t -> Formula.FO.t
-  end
-
-  (** {2 Theories} *)
-
-  module Theories : sig
-    module AC : sig
-      val on_add : Theories.AC.t Signal.t
-
-      val add : ?proof:Proof.t list -> ty:Type.t -> Symbol.t -> unit
-
-      val is_ac : Symbol.t -> bool
-
-      val find_proof : Symbol.t -> Proof.t list
-        (** Recover the proof for the AC-property of this symbol.
-            @raise Not_found if the symbol is not AC *)
-
-      val symbols : unit -> Symbol.Set.t
-        (** set of AC symbols *)
-
-      val symbols_of_terms : FOTerm.t Sequence.t -> Symbol.Set.t
-        (** set of AC symbols occurring in the given term *)
-
-      val symbols_of_forms : Formula.FO.t Sequence.t -> Symbol.Set.t
-        (** Set of AC symbols occurring in the given formula *)
-
-      val proofs : unit -> Proof.t list
-        (** All proofs for all AC axioms *)
-
-      val exists_ac : unit -> bool
-        (** Is there any AC symbol? *)
-    end
-
-    module TotalOrder : sig
-      val on_add : Theories.TotalOrder.t Signal.t
-
-      val is_less : Symbol.t -> bool
-
-      val is_lesseq : Symbol.t -> bool
-
-      val find : Symbol.t -> Theories.TotalOrder.t
-        (** Find the instance that corresponds to this symbol.
-            @raise Not_found if the symbol is not part of any instance. *)
-
-      val find_proof : Theories.TotalOrder.t -> Proof.t list
-        (** Recover the proof for the given total ordering
-            @raise Not_found if the instance cannot be found*)
-
-      val is_order_symbol : Symbol.t -> bool
-        (** Is less or lesseq of some instance? *)
-
-      val axioms : less:Symbol.t -> lesseq:Symbol.t -> PFormula.t list
-        (** Axioms that correspond to the given symbols being a total ordering.
-            The proof of the axioms will be "axiom" *)
-
-      val exists_order : unit -> bool
-        (** Are there some known ordering instances? *)
-
-      val add : ?proof:Proof.t list ->
-                less:Symbol.t -> lesseq:Symbol.t -> ty:Type.t ->
-                Theories.TotalOrder.t * [`New | `Old]
-        (** Pair of symbols that constitute an ordering.
-            @return the corresponding instance and a flag to indicate
-              whether the instance was already present. *)
-
-      val add_tstp : unit -> Theories.TotalOrder.t * [`New | `Old]
-        (** Specific version of {!add_order} for $less and $lesseq *)
-    end
-
-    module Sets : sig
-      val on_add : Theories.Sets.t Signal.t
-
-      val add : Theories.Sets.t -> unit
-    end
-  end
-=======
   val constr_list : (int * Precedence.Constr.t) list
->>>>>>> c7ef5916
 end
 
 (** {2 Create a new context} *)
