--- conflicted
+++ resolved
@@ -271,17 +271,6 @@
 
 val pp_set : Format.formatter -> CSet.t -> unit
 
-<<<<<<< HEAD
 val bij_compact : ord:ordering -> compact_clause Bij.t
 val bij : ctx:context -> hclause Bij.t
-val bij_set : ctx:context -> CSet.t Bij.t
-=======
-val compact_to_json : compact_clause -> Json.t
-val compact_of_json : ord:ordering -> Json.t -> compact_clause
-
-val to_json : hclause -> Json.t
-val of_json : ctx:context -> Json.t -> hclause
-
-val set_to_json : CSet.t -> Json.t
-val set_of_json : ctx:context -> CSet.t -> Json.t -> CSet.t
->>>>>>> 2aefb214
+val bij_set : ctx:context -> CSet.t Bij.t