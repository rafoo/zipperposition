--- conflicted
+++ resolved
@@ -1,27 +1,17 @@
 
-VERSION=0.1.1
+VERSION=0.2
 PP = 'sed -r s/ZIPPERPOSITION_VERSION/$(VERSION)/g'
 
 INTERFACE_FILES = $(shell find src -name '*.mli')
 IMPLEMENTATION_FILES = $(shell find src -name '*.ml')
-<<<<<<< HEAD
 INSTALLDIR ?= /usr/bin/
 BINARY = zipperposition.native
-TARGETS = src/zipperposition.native tests/tests.native zipperposition.docdir/index.html
-LIBS = unix,str
-SUBMODULES = 
-PWD = $(shell pwd)
-OPTIONS = -libs $(LIBS) -I src -pp $(PP)
-
-# switch compilation module
-MODE := prod
-=======
 TARGETS_LIB = src/lib.cmxa src/lib.cma 
 TARGETS = src/zipperposition.native tests/tests.native
 LIBS = datalog
 #SUBMODULES = datalog sequence
 SUBMODULES = containers
-PACKAGES = batteries yojson zip
+PACKAGES = yojson zip str num
 
 WITH_LIBS = $(addprefix -lib ,$(LIBS))
 WITH_PACKAGES = $(addprefix -package ,$(PACKAGES))
@@ -36,38 +26,22 @@
 
 # switch compilation module
 MODE ?= debug
->>>>>>> 78428993
 
 all: $(MODE)
 
-debug: $(SUBMODULES)
-<<<<<<< HEAD
-	ocamlbuild $(OPTIONS) -tag debug $(TARGETS)
-
-prod: $(SUBMODULES) tests
-	ocamlbuild $(OPTIONS) -tag noassert $(TARGETS)
-
-profile: $(SUBMODULES) tests
-	ocamlbuild $(OPTIONS) -tags debug,profile $(TARGETS)
-
-# just build bytecode
-byte: $(SUBMODULES) tests
-	ocamlbuild $(OPTIONS) -tags debug src/zipperposition.byte
-
-# cleanup build
-=======
+debug:
 	ocamlbuild $(OPTIONS_LIB) -tag debug $(TARGETS_LIB)
 	ocamlbuild $(OPTIONS) -tag debug $(TARGETS)
 
-prod: $(SUBMODULES)
+prod:
 	ocamlbuild $(OPTIONS_LIB) -tag noassert $(TARGETS_LIB)
 	ocamlbuild $(OPTIONS) -tag noassert $(TARGETS)
 
-profile: $(SUBMODULES)
+profile:
 	ocamlbuild $(OPTIONS_LIB) -tag debug,profile $(TARGETS_LIB)
 	ocamlbuild $(OPTIONS) -tag debug,profile $(TARGETS)
 
-byte: $(SUBMODULES)
+byte:
 	ocamlbuild $(OPTIONS) -tags debug src/zipperposition.byte
 
 doc:
@@ -79,7 +53,6 @@
 		-I ../_build/src -I ../_build/containers -I ../_build/meta \
 		-package yojson -package datalog -man -d man/
 
->>>>>>> 78428993
 clean:
 	ocamlbuild -clean
 
@@ -93,15 +66,11 @@
 dot:
 	for i in *.dot; do dot -Tsvg "$$i" > "$$( basename $$i .dot )".svg; done
 
-<<<<<<< HEAD
-.PHONY: all debug prod profile clean tags doc tests install
-=======
-.PHONY: all debug profile clean tags doc tests dot
+.PHONY: all debug prod profile clean tags doc tests install dot
 
 # libraries
 
 containers:
 	make -C containers
 
-.PHONY: containers
->>>>>>> 78428993
+.PHONY: containers