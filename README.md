# Zipperposition

- Automated theorem prover for first-order logic with equality and theories.
<<<<<<< HEAD
- Logic toolkit, as OCaml libraries, designed primarily for first-order
  automated reasoning. It aims at providing basic types and algorithms (terms,
  unification, orderings, indexing, etc.) that can be factored out of several
  applications.
=======
- Logic toolkit (`libzipperposition`), designed primarily
  for first-order automated reasoning. It aims
  at providing basic types and algorithms (terms, unification, orderings,
  indexing, etc.) that can be factored out of several applications.
>>>>>>> 424734eb

## Short summary

Zipperposition is intended to be a superposition prover for full first
<<<<<<< HEAD
order logic with polymorphism, integer linear arithmetic, and Induction.
The accent is on flexibility, modularity and simplicity rather than
performance, to allow quick experimenting on automated theorem proving. It
can generate TSTP traces.
=======
order logic, plus some extensions (datatypes, recursive functions, arithmetic).
The accent is on flexibility, modularity and simplicity rather than
performance, to allow quick experimenting on automated theorem proving. It
generates TSTP traces or graphviz files for nice graphical display.

Zipperposition supports several input formats:

- TSTP (fof, cnf, tff)
- [TIP](https://tip-org.github.io/)
- its own native input, extension `.zf` (see directory `examples/`)
>>>>>>> 424734eb

Zipperposition is written in the functional and imperative language
[OCaml](https://ocaml.org). The name is a bad play on the words "zipper" (a
functional data structure) and "superposition" (the calculus used by the
prover), although the current implementation is written in quite an imperative style.
Superposition-based theorem proving is an active field of research, so
there is a lot of literature about it; for this implementation my main references
are:

* the chapter _paramodulation-based theorem proving_ of the _handbook of automated reasoning_,
* the paper _E: a brainiac theorem prover_ that describes the [E](http://eprover.org) prover by S.Schulz,
* the paper _Superposition with equivalence reasoning and delayed clause normal form transformation_ by H.Ganzinger and J.Stuber

**Disclaimer**: Note that the prover is currently a prototype and is
likely not complete. Please don't use it to drive your personal
nuclear power plant, nor as a trusted tool for critical applications.

## License

This project is licensed under the BSD2 license. See the `LICENSE` file.

## Build

### Via opam

The recommended way to install Zipperposition is through [opam](http://opam.ocaml.org/).
You need to have GMP (with headers) installed (it's not handled by opam).  Once
you installed GMP and opam, type:

    $ opam install zipperposition

To upgrade to more recent versions:

    $ opam update

    $ opam upgrade

If you want to try the development (unstable) version, which has more
dependencies (in particular Oasis for the build), try:

    $ opam pin add zipperposition -k git https://github.com/c-cube/zipperposition.git#dev

### Manually

If you really need to, you can download a release on the
following [github page for releases](https://github.com/c-cube/zipperposition/releases).

Look in the file `opam` to see which dependencies you need to install.
They include `menhir`, `zarith`, `containers`,
`oclock`, [msat](https://github.com/Gbury/mSAT) and `sequence`, but
maybe also other libraries. Consider using opam directly if possible.

    $ ./configure

    $ make install

Additional sub-libraries can be built if their respective dependencies
are met, and the appropriate `./configure --enable-foobar` flag was set.

If [menhir](http://cristal.inria.fr/~fpottier/menhir/) is installed, the
parsers library `Libzipperposition_parsers` can be built with

    $ ./configure --enable-parsers

If you have installed [qcheck](https://github.com/c-cube/qcheck/), for instance
via `opam install qcheck`, you can enable the property-based testing and
random term generators with

    $ ./configure --enable-qcheck --enable-tests
    $ make tests


## Use

Typical usage:

    $ zipperposition --help
    $ zipperposition problem_file [options]
    $ zipperposition --arith ARI114=1.p
    $ zipperposition --dot /tmp/foo.dot examples/ind/nat1.zf

to run the prover. Help is available with the option `--help`.

For instance,

    $ zipperposition pelletier_problems/pb47.p --ord rpo6 --timeout 30

<<<<<<< HEAD
Several tools are shipped with the prover, including a CNF converter, a type-checker,
=======
Several tools are shipped with Zipperposition, including a CNF converter, a type-checker,
>>>>>>> 424734eb
etc. They are built if the flag `--enable-tools` is set. Documentation
will be built provided `--enable-docs` is set.

After the configuration is done, to build the library, documentation and tools
(given the appropriate flags are set), type in a terminal located in the root
directory of the project:

    $ make

If you use `ocamlfind` (which is strongly recommended),
installation/uninstallation are just:

    $ make install
    $ make uninstall

### Library

Zipperposition's library provides several useful
parts for logic-related implementations:

- a library packed in a module `Libzipperposition`, with terms, formulas, etc.;
<<<<<<< HEAD
- small tools (see directory `src/tools/`) to illustrate how to use the library
    and provide basic services (type-checking, reduction to CNF, etc.);
- an optional library in a module `Libzipperposition_meta`,
    to provide reasoning at the problem level, about the presence of axiomatic
    theories. A small file describing a few theories can be found in
    `data/builtin.theory` and one of the tools, `detect_theories`, can be
    used straightforwardly. **Note**: this is still quite experimental.

## Documentation

See [the github page](http://c-cube.github.io/zipperposition/)
=======
- a library packed in a module `Libzipperposition_parsers`, with parsers for input formats;
- small tools (see directory `src/tools/`) to illustrate how to use the library
    and provide basic services (type-checking, reduction to CNF, etc.);

## Documentation

See [this page](http://c-cube.github.io/zipperposition/).
>>>>>>> 424734eb

There are some examples of how to use the code in `src/tools/`
and `src/demo/`.
<|MERGE_RESOLUTION|>--- conflicted
+++ resolved
@@ -1,27 +1,14 @@
 # Zipperposition
 
 - Automated theorem prover for first-order logic with equality and theories.
-<<<<<<< HEAD
-- Logic toolkit, as OCaml libraries, designed primarily for first-order
-  automated reasoning. It aims at providing basic types and algorithms (terms,
-  unification, orderings, indexing, etc.) that can be factored out of several
-  applications.
-=======
 - Logic toolkit (`libzipperposition`), designed primarily
   for first-order automated reasoning. It aims
   at providing basic types and algorithms (terms, unification, orderings,
   indexing, etc.) that can be factored out of several applications.
->>>>>>> 424734eb
 
 ## Short summary
 
 Zipperposition is intended to be a superposition prover for full first
-<<<<<<< HEAD
-order logic with polymorphism, integer linear arithmetic, and Induction.
-The accent is on flexibility, modularity and simplicity rather than
-performance, to allow quick experimenting on automated theorem proving. It
-can generate TSTP traces.
-=======
 order logic, plus some extensions (datatypes, recursive functions, arithmetic).
 The accent is on flexibility, modularity and simplicity rather than
 performance, to allow quick experimenting on automated theorem proving. It
@@ -32,7 +19,6 @@
 - TSTP (fof, cnf, tff)
 - [TIP](https://tip-org.github.io/)
 - its own native input, extension `.zf` (see directory `examples/`)
->>>>>>> 424734eb
 
 Zipperposition is written in the functional and imperative language
 [OCaml](https://ocaml.org). The name is a bad play on the words "zipper" (a
@@ -120,11 +106,7 @@
 
     $ zipperposition pelletier_problems/pb47.p --ord rpo6 --timeout 30
 
-<<<<<<< HEAD
-Several tools are shipped with the prover, including a CNF converter, a type-checker,
-=======
 Several tools are shipped with Zipperposition, including a CNF converter, a type-checker,
->>>>>>> 424734eb
 etc. They are built if the flag `--enable-tools` is set. Documentation
 will be built provided `--enable-docs` is set.
 
@@ -146,19 +128,6 @@
 parts for logic-related implementations:
 
 - a library packed in a module `Libzipperposition`, with terms, formulas, etc.;
-<<<<<<< HEAD
-- small tools (see directory `src/tools/`) to illustrate how to use the library
-    and provide basic services (type-checking, reduction to CNF, etc.);
-- an optional library in a module `Libzipperposition_meta`,
-    to provide reasoning at the problem level, about the presence of axiomatic
-    theories. A small file describing a few theories can be found in
-    `data/builtin.theory` and one of the tools, `detect_theories`, can be
-    used straightforwardly. **Note**: this is still quite experimental.
-
-## Documentation
-
-See [the github page](http://c-cube.github.io/zipperposition/)
-=======
 - a library packed in a module `Libzipperposition_parsers`, with parsers for input formats;
 - small tools (see directory `src/tools/`) to illustrate how to use the library
     and provide basic services (type-checking, reduction to CNF, etc.);
@@ -166,7 +135,6 @@
 ## Documentation
 
 See [this page](http://c-cube.github.io/zipperposition/).
->>>>>>> 424734eb
 
 There are some examples of how to use the code in `src/tools/`
 and `src/demo/`.
